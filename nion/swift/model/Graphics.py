--- conflicted
+++ resolved
@@ -25,11 +25,7 @@
 DragPartDataPlus = typing.Tuple[typing.Any, ...]
 NormPointType = typing.Tuple[float, float]
 NormSizeType = typing.Tuple[float, float]
-<<<<<<< HEAD
-_ImageDataType = numpy.typing.NDArray[typing.Any]
-=======
-
->>>>>>> ef82132a
+
 _ = gettext.gettext
 
 
@@ -528,21 +524,6 @@
 
 
 def make_rectangle_mask(data_shape: DataAndMetadata.ShapeType, center: NormPointType, size: NormSizeType, rotation: float) -> DataAndMetadata._ImageDataType:
-<<<<<<< HEAD
-    mask = numpy.zeros(data_shape)
-    y = center.y - size.height/2
-    x = center.x - size.width/2
-    bounds_int = ((int(data_shape[0] * y), int(data_shape[1] * x)),
-                 (int(data_shape[0] * size.height), int(data_shape[1] * size.width)))
-    a, b = bounds_int[0][0] + bounds_int[1][0]*0.5, bounds_int[0][1] + bounds_int[1][1]*0.5
-    y, x = numpy.ogrid[-a:data_shape[0] - a, -b:data_shape[1] - b]  # type: ignore
-    if rotation == 0.0:
-        mask_eq = (numpy.fabs(x) / (bounds_int[1][1] / 2) <= 1) & (numpy.fabs(y) / (bounds_int[1][0] / 2) <= 1)  # type: ignore
-    else:
-        angle_sin = math.sin(rotation)
-        angle_cos = math.cos(rotation)
-        mask_eq = (numpy.fabs(x*angle_cos - y*angle_sin) / (bounds_int[1][1] / 2) <= 1) & (numpy.fabs(y*angle_cos + x*angle_sin) / (bounds_int[1][0] / 2) <= 1)  # type: ignore
-=======
     data_size = Geometry.IntSize.make(typing.cast(Geometry.SizeIntTuple, data_shape))
     data_rect = Geometry.FloatRect(origin=Geometry.FloatPoint(), size=Geometry.FloatSize.make(typing.cast(Geometry.SizeFloatTuple, data_size)))
     center_point = Geometry.map_point(Geometry.FloatPoint.make(center), Geometry.FloatRect.unit_rect(), data_rect)
@@ -557,7 +538,6 @@
         angle_sin = math.sin(rotation)
         angle_cos = math.cos(rotation)
         mask_eq = (numpy.fabs(x*angle_cos - y*angle_sin) / (bounds.width / 2) <= 1) & (numpy.fabs(y*angle_cos + x*angle_sin) / (bounds.height / 2) <= 1)  # type: ignore
->>>>>>> ef82132a
     mask[mask_eq] = 1
     return mask
 
@@ -1061,11 +1041,7 @@
 
     def get_mask(self, data_shape: DataAndMetadata.ShapeType, calibrated_origin: typing.Optional[Geometry.FloatPoint] = None) -> DataAndMetadata._ImageDataType:
         bounds = Geometry.FloatRect.make(self.bounds)
-<<<<<<< HEAD
-        mask = make_rectangle_mask(data_shape=data_shape, center=bounds.center, size=bounds.size, rotation=self.rotation)
-=======
         mask = make_rectangle_mask(data_shape, bounds.center.as_tuple(), bounds.size.as_tuple(), self.rotation)
->>>>>>> ef82132a
         assert mask is not None
         return mask
 
