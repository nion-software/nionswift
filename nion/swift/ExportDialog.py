--- conflicted
+++ resolved
@@ -263,7 +263,7 @@
 class ExportSizeModel(Observable.Observable):
     def __init__(self, display_item: DisplayItem.DisplayItem) -> None:
         super().__init__()
-<<<<<<< HEAD
+
         if display_item.data_item is not None:
             self.__image_2d = display_item.data_item.is_data_2d
             self.__display_item = display_item
@@ -274,16 +274,7 @@
             self.__units = UnitType.PIXEL
             self.__float_to_string_converter = Converter.FloatToStringConverter()
             self.__primary_field = 'width'  # Primary field to determine which text is calculated
-=======
-        display_size = self.__calculate_display_size_in_pixels(display_item)
-        self.__width = display_size.width
-        self.__height = display_size.height
-        self.__aspect_ratio = self.__width / self.__height
-        self.__units = UnitType.PIXELS
-        self.__float_to_string_converter = Converter.FloatToStringConverter()
-        self.__primary_field = 'width'  # Primary field to determine which text is calculated
-        self.__enforce_width_height_constraints()
->>>>>>> 4b38321d
+            self.__enforce_width_height_constraints()
 
     def __calculate_display_size_in_pixels(self, display_item: DisplayItem.DisplayItem) -> Geometry.IntSize:
         if display_item.display_data_shape and self.__image_2d:
