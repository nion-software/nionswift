from __future__ import annotations

# standard libraries
import asyncio
import collections
import copy
import functools
import gettext
import math
import operator
import sys
import threading
import typing
import uuid
import weakref

# third party libraries
# None

# local libraries
from nion.data import Calibration
from nion.swift import DataItemThumbnailWidget
from nion.swift import DisplayPanel
from nion.swift import EntityBrowser
from nion.swift import MimeTypes
from nion.swift import Panel
from nion.swift import Undo
from nion.swift.model import Changes
from nion.swift.model import ColorMaps
from nion.swift.model import DataItem
from nion.swift.model import DataStructure
from nion.swift.model import DisplayItem
from nion.swift.model import DocumentModel
from nion.swift.model import Graphics
from nion.swift.model import Schema
from nion.swift.model import Symbolic
from nion.ui import CanvasItem
from nion.ui import Declarative
from nion.ui import DrawingContext
from nion.ui import UserInterface
from nion.ui import Widgets
from nion.ui import Window
from nion.utils import Binding
from nion.utils import Converter
from nion.utils import Event
from nion.utils import Geometry
from nion.utils import ListModel
from nion.utils import Model
from nion.utils import Observable
from nion.utils import ReferenceCounting
from nion.utils import Registry
from nion.utils import Validator

if typing.TYPE_CHECKING:
    from nion.swift import Application
    from nion.swift import DocumentController
    from nion.swift.model import Persistence
    from nion.data import DataAndMetadata
    from nion.utils import Selection

_ImageDataType = Calibration._ImageDataType


_ = gettext.gettext


class InspectorPanel(Panel.Panel):
    """Inspect the current selection.

    The current selection will be a list of selection specifiers, which is itself a list of containers
    enclosing other containers or objects.
    """

    def __init__(self, document_controller: DocumentController.DocumentController, panel_id: str, properties: Persistence.PersistentDictType) -> None:
        super().__init__(document_controller, panel_id, _("Inspector"))

        # the currently selected display item
        self.__display_item: typing.Optional[DisplayItem.DisplayItem] = None

        self.__display_inspector: typing.Optional[DisplayInspector] = None

        # listen for selected display binding changes
        self.__data_item_will_be_removed_event_listener: typing.Optional[Event.EventListener] = None
        self.__display_item_changed_event_listener = document_controller.focused_display_item_changed_event.listen(self.__display_item_changed)
        self.__set_display_item(None)

        def scroll_area_focus_changed(focused: bool) -> None:
            # ensure that clicking outside of controls but in the scroll area refocuses the display panel.
            if focused:
                scroll_area.request_refocus()

        # top level widget in this inspector is a scroll area.
        # content of the scroll area is the column, to which inspectors
        # can be added.
        scroll_area = self.ui.create_scroll_area_widget(properties)
        scroll_area.set_scrollbar_policies("off", "needed")
        scroll_area.on_focus_changed = scroll_area_focus_changed
        self.column = self.ui.create_column_widget()
        scroll_area.content = self.column
        self.widget = scroll_area

        self.__display_changed_listener: typing.Optional[Event.EventListener] = None
        self.__display_graphic_selection_changed_event_listener: typing.Optional[Event.EventListener] = None
        self.__display_about_to_be_removed_listener: typing.Optional[Event.EventListener] = None
        self.__data_shape: typing.Optional[DataAndMetadata.ShapeType] = None
        self.__display_type: typing.Optional[str] = None
        self.__display_data_shape: typing.Optional[DataAndMetadata.ShapeType] = None

    def close(self) -> None:
        if self.__data_item_will_be_removed_event_listener:
            self.__data_item_will_be_removed_event_listener.close()
            self.__data_item_will_be_removed_event_listener = None
        # disconnect self as listener
        self.__display_item_changed_event_listener.close()
        self.__display_item_changed_event_listener = typing.cast(typing.Any, None)
        # close the property controller. note: this will close and create
        # a new data item inspector; so it should go before the final
        # data item inspector close, which is below.
        self.__set_display_item(None)
        self.__display_inspector = None
        self.document_controller.clear_task("update_display" + str(id(self)))
        self.document_controller.clear_task("update_display_inspector" + str(id(self)))
        # finish closing
        super().close()

    def _get_inspector_sections(self) -> typing.Sequence[InspectorSection]:
        return self.__display_inspector._get_inspectors() if self.__display_inspector else list()

    # close the old data item inspector, and create a new one
    # not thread safe.
    def __update_display_inspector(self) -> None:
        self.column.remove_all()
        if self.__display_inspector:
            if self.__display_changed_listener:
                self.__display_changed_listener.close()
                self.__display_changed_listener = None
            if self.__display_graphic_selection_changed_event_listener:
                self.__display_graphic_selection_changed_event_listener.close()
                self.__display_graphic_selection_changed_event_listener = None
            if self.__display_about_to_be_removed_listener:
                self.__display_about_to_be_removed_listener.close()
                self.__display_about_to_be_removed_listener = None
            self.__display_inspector = None

        data_item = self.__display_item.data_item if self.__display_item else None
        display_data_channel = self.__display_item.display_data_channel if self.__display_item else None

        def rebuild_display_inspector() -> None:
            self.document_controller.add_task("update_display_inspector" + str(id(self)), self.__update_display_inspector)

        self.__display_inspector = DisplayInspector(self.ui, self.document_controller, self.__display_item)
        self.__display_inspector.on_rebuild = rebuild_display_inspector

        new_data_shape = data_item.data_shape if data_item else ()
        new_display_data_shape = display_data_channel.display_data_shape if display_data_channel else ()
        new_display_data_shape = new_display_data_shape if new_display_data_shape is not None else ()
        new_display_type = self.__display_item.display_type if self.__display_item else None

        self.__data_shape = new_data_shape
        self.__display_type = new_display_type
        self.__display_data_shape = new_display_data_shape

        # this ugly item below, which adds a listener for a changing selection and then calls
        # back to this very method, is here to make sure the inspectors get updated when the
        # user changes the selection.
        if self.__display_item:

            def display_item_about_to_be_removed() -> None:
                self.document_controller.clear_task("update_display_inspector" + str(id(self)))

            def display_graphic_selection_changed(graphic_selection: Selection.IndexedSelection) -> None:
                # not really a recursive call; only delayed
                # this may come in on a thread (superscan probe position connection closing). delay even more.
                self.document_controller.add_task("update_display_inspector" + str(id(self)), self.__update_display_inspector)

            def display_changed() -> None:
                # not really a recursive call; only delayed
                # this may come in on a thread (superscan probe position connection closing). delay even more.
                display_data_channel = self.__display_item.display_data_channel if self.__display_item else None
                new_data_shape = data_item.data_shape if data_item else ()
                new_display_data_shape = display_data_channel.display_data_shape if display_data_channel else ()
                new_display_data_shape = new_display_data_shape if new_display_data_shape is not None else ()
                new_display_type = self.__display_item.display_type if self.__display_item else None
                if self.__data_shape != new_data_shape or self.__display_type != new_display_type or self.__display_data_shape != new_display_data_shape:
                    self.document_controller.add_task("update_display_inspector" + str(id(self)), self.__update_display_inspector)

            self.__display_changed_listener = self.__display_item.display_changed_event.listen(display_changed)
            self.__display_graphic_selection_changed_event_listener = self.__display_item.graphic_selection_changed_event.listen(display_graphic_selection_changed)
            self.__display_about_to_be_removed_listener = self.__display_item.about_to_be_removed_event.listen(display_item_about_to_be_removed)

        self.column.add_stretch()
        self.column.insert(self.__display_inspector, 0)

    # not thread safe
    def __set_display_item(self, display_item: typing.Optional[DisplayItem.DisplayItem]) -> None:
        if self.__display_item != display_item:
            self.__display_item = display_item
            self.__update_display_inspector()

    # this message is received from the data item binding.
    # mark the data item as needing updating.
    # thread safe.
    def __display_item_changed(self, display_item: DisplayItem.DisplayItem) -> None:
        data_item = display_item.data_item if display_item else None
        def data_item_will_be_removed(data_item_to_be_removed: DataItem.DataItem) -> None:
            if data_item_to_be_removed == data_item:
                self.document_controller.clear_task("update_display" + str(id(self)))
                self.document_controller.clear_task("update_display_inspector" + str(id(self)))
                if self.__data_item_will_be_removed_event_listener:
                    self.__data_item_will_be_removed_event_listener.close()
                    self.__data_item_will_be_removed_event_listener = None
        def update_display() -> None:
            self.__set_display_item(display_item)
            if self.__data_item_will_be_removed_event_listener:
                self.__data_item_will_be_removed_event_listener.close()
                self.__data_item_will_be_removed_event_listener = None
        # handle the case where the selected display binding changes and then the item is removed before periodic has
        # had a chance to update display. in that case, when periodic finally gets called, we need to make sure that
        # update display has been canceled somehow. this barely passes the smell test.
        if display_item and display_item.data_item:
            if self.__data_item_will_be_removed_event_listener:
                self.__data_item_will_be_removed_event_listener.close()
                self.__data_item_will_be_removed_event_listener = None
            self.__data_item_will_be_removed_event_listener = self.document_controller.document_model.data_item_will_be_removed_event.listen(data_item_will_be_removed)
        self.document_controller.add_task("update_display" + str(id(self)), update_display)


class Unbindable(typing.Protocol):
    @property
    def about_to_be_removed_event(self) -> Event.Event: raise NotImplementedError()


class Unbinder:
    def __init__(self) -> None:
        self.__unbinders: typing.List[typing.Callable[[], None]] = list()
        self.__listener_map: typing.Dict[Unbindable, Event.EventListener] = dict()

    def close(self) -> None:
        for listener in self.__listener_map.values():
            listener.close()
        self.__listener_map = typing.cast(typing.Any, None)

    def add(self, items: typing.Sequence[Unbindable], unbinders: typing.Sequence[typing.Callable[[], None]]) -> None:
        for item in items:
            if item and item not in self.__listener_map:
                self.__listener_map[item] = item.about_to_be_removed_event.listen(self.__unbind)
        self.__unbinders.extend(unbinders)

    def __unbind(self) -> None:
        for unbinder in self.__unbinders:
            unbinder()


class InspectorSection(Widgets.CompositeWidgetBase):
    """A class to manage creation of a widget representing a twist down inspector section.

    Represent a section in the inspector. The section is composed of a title in bold and then content. Subclasses should
    use add_widget_to_content to add items to the content portion of the section, then call finish_widget_content to
    properly handle the stretch at the bottom of the section.

    The content of the section will be associated with a subset of the content of a display specifier. The section is
    responsible for watching for mutations to that subset of content and updating appropriately.
    """

    def __init__(self, ui: UserInterface.UserInterface, section_id: str, section_title: str) -> None:
        self.__section_content_column = ui.create_column_widget()
        section_widget = Widgets.SectionWidget(ui, section_title, self.__section_content_column, "inspector/" + section_id + "/open")

        # create a persistent bool model to store the expanded state of the section.
        # this is used to remember the state of the section when the inspector is closed and reopened.
        # the section id is used to create a unique key for the persistent bool model.
        # the default state is expanded.
        # bind the expanded state to the section widget expanded property.
        self.__persistent_expanded_state = ui.create_persistent_bool_model("inspector-section-expanded." + section_id, True)
        self.__expanded_state_binding = Binding.PropertyBinding(self.__persistent_expanded_state, "value")
        section_widget.bind_expanded(self.__expanded_state_binding)

        super().__init__(section_widget)
        self.ui = ui  # for use in subclasses
        self._unbinder = Unbinder()

    def close(self) -> None:
        self._unbinder.close()
        super().close()

    def add_widget_to_content(self, widget: UserInterface.Widget) -> None:
        """Subclasses should call this to add content in the section's top level column."""
        self.__section_content_column.add_spacing(4)
        self.__section_content_column.add(widget)

    def finish_widget_content(self) -> None:
        """Subclasses should all this after calls to add_widget_content."""
        pass

    @property
    def _section_content_for_test(self) -> UserInterface.BoxWidget:
        return self.__section_content_column


class ChangeDisplayItemPropertyCommand(Undo.UndoableCommand):
    def __init__(self, document_model: DocumentModel.DocumentModel, display_item: DisplayItem.DisplayItem, property_name: str, value: typing.Any) -> None:
        super().__init__(_("Change Display Item Info"), command_id="change_property_" + property_name, is_mergeable=True)
        self.__document_model = document_model
        self.__display_item_proxy = display_item.create_proxy()
        self.__property_name = property_name
        self.__new_display_layers = value
        self.__old_display_layers = getattr(display_item, property_name)
        self.initialize()

    def close(self) -> None:
        self.__document_model = typing.cast(typing.Any, None)
        self.__display_item_proxy.close()
        self.__display_item_proxy = typing.cast(typing.Any, None)
        self.__new_display_layers = None
        self.__old_display_layers = None
        super().close()

    def perform(self) -> None:
        display_item = self.__display_item_proxy.item
        setattr(display_item, self.__property_name, self.__new_display_layers)

    def _get_modified_state(self) -> typing.Any:
        display_item = self.__display_item_proxy.item
        return display_item.modified_state if display_item else None, self.__document_model.modified_state

    def _set_modified_state(self, modified_state: typing.Any) -> None:
        display_item = self.__display_item_proxy.item
        if display_item:
            display_item.modified_state = modified_state[0]
        self.__document_model.modified_state = modified_state[1]

    def _compare_modified_states(self, state1: typing.Any, state2: typing.Any) -> bool:
        # override to allow the undo command to track state; but only use part of the state for comparison
        return bool(state1[0] == state2[0])

    def _undo(self) -> None:
        display_item = self.__display_item_proxy.item
        self.__new_display_layers = getattr(display_item, self.__property_name)
        setattr(display_item, self.__property_name, self.__old_display_layers)

    def _redo(self) -> None:
        self.perform()

    @property
    def __display_item_uuid(self) -> typing.Optional[uuid.UUID]:
        display_item = self.__display_item_proxy.item
        return display_item.uuid if display_item else None

    def can_merge(self, command: Undo.UndoableCommand) -> bool:
        return isinstance(command, self.__class__) and bool(self.command_id) and self.command_id == command.command_id and self.__display_item_uuid == command.__display_item_uuid


class ChangePropertyCommand(Undo.UndoableCommand):
    def __init__(self, document_model: DocumentModel.DocumentModel, data_item: DataItem.DataItem, property_name: str, value: typing.Any) -> None:
        super().__init__(_("Change Data Item Info"), command_id="change_property_" + property_name, is_mergeable=True)
        self.__document_model = document_model
        self.__data_item_proxy = data_item.create_proxy()
        self.__property_name = property_name
        self.__new_value = value
        self.__old_value = getattr(data_item, property_name)
        self.initialize()

    def close(self) -> None:
        self.__document_model = typing.cast(typing.Any, None)
        self.__data_item_proxy.close()
        self.__data_item_proxy = typing.cast(typing.Any, None)
        self.__new_value = None
        self.__old_value = None
        super().close()

    def perform(self) -> None:
        data_item = self.__data_item_proxy.item
        setattr(data_item, self.__property_name, self.__new_value)

    def _get_modified_state(self) -> typing.Any:
        data_item = self.__data_item_proxy.item
        return data_item.modified_state if data_item else None, self.__document_model.modified_state

    def _set_modified_state(self, modified_state: typing.Any) -> None:
        data_item = self.__data_item_proxy.item
        if data_item:
            data_item.modified_state = modified_state[0]
        self.__document_model.modified_state = modified_state[1]

    def _compare_modified_states(self, state1: typing.Any, state2: typing.Any) -> bool:
        # override to allow the undo command to track state; but only use part of the state for comparison
        return bool(state1[0] == state2[0])

    def _undo(self) -> None:
        data_item = self.__data_item_proxy.item
        self.__new_value = getattr(data_item, self.__property_name)
        setattr(data_item, self.__property_name, self.__old_value)

    def _redo(self) -> None:
        self.perform()

    @property
    def __data_item_uuid(self) -> typing.Optional[uuid.UUID]:
        data_item = self.__data_item_proxy.item if self.__data_item_proxy else None
        return data_item.uuid if data_item else None

    def can_merge(self, command: Undo.UndoableCommand) -> bool:
        return isinstance(command, self.__class__) and bool(self.command_id) and self.command_id == command.command_id and self.__data_item_uuid == command.__data_item_uuid


class ChangeDisplayItemPropertyBinding(Binding.PropertyBinding):
    def __init__(self, document_controller: DocumentController.DocumentController,
                 display_item: DisplayItem.DisplayItem, property_name: str,
                 converter: typing.Optional[Converter.ConverterLike[typing.Any, typing.Any]] = None,
                 fallback: typing.Any = None) -> None:
        super().__init__(display_item, property_name, converter=converter, fallback=fallback)
        self.__document_controller = document_controller
        self.__display_item = display_item
        self.__property_name = property_name
        self.__old_source_setter = self.source_setter
        self.source_setter = ReferenceCounting.weak_partial(ChangeDisplayItemPropertyBinding.__set_value, self)

    def __set_value(self, value: typing.Any) -> None:
        if value != getattr(self.__display_item, self.__property_name):
            command = ChangeDisplayItemPropertyCommand(self.__document_controller.document_model, typing.cast(DisplayItem.DisplayItem, self.source), self.__property_name, value)
            command.perform()
            self.__document_controller.push_undo_command(command)


class ChangeDisplayPropertyBinding(Binding.Binding):
    def __init__(self, document_controller: DocumentController.DocumentController, display_item: DisplayItem.DisplayItem, property_name: str, converter: typing.Optional[Converter.ConverterLike[typing.Any, typing.Any]] = None, fallback: typing.Any = None) -> None:
        super().__init__(display_item, converter=converter, fallback=fallback)

        self.__display_item = display_item
        self.__property_name = property_name

        def get_value() -> typing.Any:
            return display_item.get_display_property(property_name)

        def set_value(value: typing.Any) -> typing.Any:
            if value != get_value():
                command = DisplayPanel.ChangeDisplayCommand(document_controller.document_model, display_item, title=_("Change Display"), command_id="change_display_" + property_name, is_mergeable=True, **{property_name: value})
                command.perform()
                document_controller.push_undo_command(command)

        self.source_getter = get_value
        self.source_setter = set_value

        self.__property_changed_listener = display_item.display_property_changed_event.listen(ReferenceCounting.weak_partial(ChangeDisplayPropertyBinding.__property_changed, self))

    # thread safe
    def __property_changed(self, property_name_: str) -> None:
        assert not self._closed
        if property_name_ == self.__property_name:
            value = self.__display_item.get_display_property(self.__property_name)
            if value is not None:
                self.update_target(value)
            else:
                self.update_target_direct(self.fallback)


class ChangeDisplayDataChannelPropertyBinding(Binding.PropertyBinding):
    def __init__(self, document_controller: DocumentController.DocumentController,
                 display_data_channel: DisplayItem.DisplayDataChannel, property_name: str,
                 converter: typing.Optional[Converter.ConverterLike[typing.Any, typing.Any]] = None,
                 fallback: typing.Any = None) -> None:
        super().__init__(display_data_channel, property_name, converter=converter, fallback=fallback)
        self.__property_name = property_name
        self.__old_source_setter = self.source_setter

        def set_value(value: typing.Any) -> typing.Any:
            if value != getattr(display_data_channel, property_name):
                command = DisplayPanel.ChangeDisplayDataChannelCommand(document_controller.document_model, display_data_channel, title=_("Change Display"), command_id="change_display_" + property_name, is_mergeable=True, **{property_name: value})
                command.perform()
                document_controller.push_undo_command(command)

        self.source_setter = set_value


class ChangeGraphicPropertyBinding(Binding.PropertyBinding):
    def __init__(self, document_controller: DocumentController.DocumentController,
                 display_item: DisplayItem.DisplayItem, graphic: Graphics.Graphic, property_name: str,
                 converter: typing.Optional[Converter.ConverterLike[typing.Any, typing.Any]] = None,
                 fallback: typing.Any = None) -> None:
        super().__init__(graphic, property_name, converter=converter, fallback=fallback)
        self.__display_item_proxy = display_item.create_proxy()
        self.__graphic_proxy = graphic.create_proxy()
        self.__document_controller = document_controller
        self.__property_name = property_name
        self.__old_source_setter = self.source_setter
        self.__old_source_getter = self.source_getter
        self.source_setter = ReferenceCounting.weak_partial(ChangeGraphicPropertyBinding.__set_value, self)
        self.source_getter = ReferenceCounting.weak_partial(ChangeGraphicPropertyBinding.__get_value, self)

        def finalize(display_item_proxy: Persistence.PersistentObjectProxy[DisplayItem.DisplayItem], graphic_proxy: Persistence.PersistentObjectProxy[Graphics.Graphic]) -> None:
            display_item_proxy.close()
            graphic_proxy.close()

        weakref.finalize(self, finalize, self.__display_item_proxy, self.__graphic_proxy)

    def __get_value(self) -> typing.Any:
        display_item = self.__display_item_proxy.item
        graphic = self.__graphic_proxy.item
        if display_item and graphic:
            return getattr(graphic, self.__property_name)
        return None

    def __set_value(self, value: typing.Any) -> None:
        display_item = self.__display_item_proxy.item
        graphic = self.__graphic_proxy.item
        if display_item and graphic:
            if value != getattr(graphic, self.__property_name):
                command = DisplayPanel.ChangeGraphicsCommand(self.__document_controller.document_model, display_item, [graphic], title=_("Change Display Type"), command_id="change_display_" + self.__property_name, is_mergeable=True, **{self.__property_name: value})
                command.perform()
                self.__document_controller.push_undo_command(command)


class DisplayDataChannelPropertyCommandModel(Model.PropertyChangedPropertyModel[typing.Any]):
    """Display data channel property command model.

    This model makes undoable changes to a display data channel property.

    The value of the display data channel property appears as the 'value' property of this model.
    """

    def __init__(self, document_controller: DocumentController.DocumentController,
                 display_data_channel: DisplayItem.DisplayDataChannel, property_name: str, title: str,
                 command_id: str) -> None:
        super().__init__(display_data_channel, property_name)
        self.__document_controller = document_controller
        self.__title = title
        self.__command_id = command_id

    def _set_property_value(self, value: typing.Optional[typing.Any]) -> None:
        if value != self._get_property_value():
            document_controller = self.__document_controller
            display_data_channel = typing.cast(DisplayItem.DisplayDataChannel, self._observable)
            property_name = self._property_name
            title = self.__title
            command_id = self.__command_id
            command = DisplayPanel.ChangeDisplayDataChannelCommand(document_controller.document_model, display_data_channel,
                                                                   title=title, command_id=command_id, is_mergeable=True,
                                                                   **{property_name: value})
            command.perform()
            document_controller.push_undo_command(command)


class DisplayDataChannelAdjustmentPropertyCommandModel(Model.PropertyChangedPropertyModel[typing.Any]):
    """Display data channel property command model.

    This model makes undoable changes to a display data channel property.

    The value of the display data channel property appears as the 'value' property of this model.
    """

    def __init__(self, document_controller: DocumentController.DocumentController,
                 display_data_channel: DisplayItem.DisplayDataChannel, property_name: str, default_value: typing.Any = None) -> None:
        super().__init__(display_data_channel, "adjustments")
        self.__document_controller = document_controller
        self.__default_value = default_value
        self.__adjustment_name = property_name

    def _set_property_value(self, value: typing.Optional[typing.Any]) -> None:
        document_controller = self.__document_controller
        display_data_channel = typing.cast(DisplayItem.DisplayDataChannel, self._observable)
        property_name = self.__adjustment_name
        if value != display_data_channel.adjustments[0].get(property_name, None):
            adjustment = display_data_channel.adjustments[0]
            adjustment[property_name] = value
            command = DisplayPanel.ChangeDisplayDataChannelCommand(document_controller.document_model, display_data_channel, title=_("Change Display"), command_id="change_display_" + property_name, is_mergeable=True, adjustments=[adjustment])
            command.perform()
            document_controller.push_undo_command(command)

    def _get_property_value(self) -> typing.Optional[typing.Any]:
        display_data_channel = typing.cast(DisplayItem.DisplayDataChannel, self._observable)
        property_name = self.__adjustment_name
        if len(display_data_channel.adjustments) == 1:
            return display_data_channel.adjustments[0].get(property_name, self.__default_value)
        return self.__default_value


class DisplayItemPropertyCommandModel(Model.PropertyChangedPropertyModel[typing.Any]):
    def __init__(self, document_controller: DocumentController.DocumentController,
                 display_item: DisplayItem.DisplayItem, property_name: str) -> None:
        super().__init__(display_item, property_name)
        self.__display_item = display_item
        self.__document_controller = document_controller
        self.__property_name = property_name

    def _set_property_value(self, value: typing.Optional[typing.Any]) -> None:
        if value != self._get_property_value():
            command = ChangeDisplayItemPropertyCommand(self.__document_controller.document_model, self.__display_item, self.__property_name, value)
            command.perform()
            self.__document_controller.push_undo_command(command)

    def _get_property_value(self) -> typing.Optional[typing.Any]:
        return getattr(self.__display_item, self.__property_name)


class DisplayItemDisplayPropertyCommandModel(Model.PropertyChangedPropertyModel[typing.Any]):
    """Display item channel property command model.

    This model makes undoable changes to a display item property.
    """

    def __init__(self, document_controller: DocumentController.DocumentController,
                 display_item: DisplayItem.DisplayItem, property_name: str) -> None:
        super().__init__(display_item, property_name)
        self.__display_item = display_item
        self.__document_controller = document_controller
        self.__property_name = property_name

    def _set_property_value(self, value: typing.Optional[typing.Any]) -> None:
        if value != self._get_property_value():
            command = DisplayPanel.ChangeDisplayCommand(self.__document_controller.document_model, self.__display_item,
                                                        title=_("Change Display"),
                                                        command_id="change_display_" + self.__property_name, is_mergeable=True,
                                                        **{self.__property_name: value})
            command.perform()
            self.__document_controller.push_undo_command(command)

    def _get_property_value(self) -> typing.Optional[typing.Any]:
        return self.__display_item.get_display_property(self.__property_name)


class GraphicPropertyCommandModel(Model.PropertyModel[typing.Any]):

    def __init__(self, document_controller: DocumentController.DocumentController,
                 display_item: DisplayItem.DisplayItem, graphic: Graphics.Graphic, property_name: str, title: str,
                 command_id: str) -> None:
        super().__init__(getattr(graphic, property_name))
        self.__property_name = property_name
        self.__graphic = graphic

        def property_changed_from_user(value: typing.Any) -> None:
            if value != getattr(graphic, property_name):
                command = DisplayPanel.ChangeGraphicsCommand(document_controller.document_model, display_item, [graphic], title=title, command_id=command_id, is_mergeable=True, **{property_name: value})
                command.perform()
                document_controller.push_undo_command(command)

        self.on_value_changed = property_changed_from_user

        self.__changed_listener = graphic.property_changed_event.listen(ReferenceCounting.weak_partial(GraphicPropertyCommandModel.__property_changed_from_graphic, self))

    def __property_changed_from_graphic(self, name: str) -> None:
        if name == self.__property_name:
            self.value = getattr(self.__graphic, self.__property_name)


class InfoInspectorHandler(Declarative.Handler):
    def __init__(self, document_controller: DocumentController.DocumentController, display_item: DisplayItem.DisplayItem):
        super().__init__()
        self._display_item = display_item
        self._title_model = DisplayItemPropertyCommandModel(document_controller, display_item, "title")
        self._placeholder_title_model = DisplayItemPropertyCommandModel(document_controller, display_item, "placeholder_title")
        self._caption_model = DisplayItemPropertyCommandModel(document_controller, display_item, "caption")
        self._editable_caption_model = Model.PropertyModel[str](display_item.caption)
        self._caption_current_index = Model.PropertyModel[int](0)
        self._session_id_model = Model.PropertyChangedPropertyModel[str](display_item, "session_id")
        self._created_local_as_string_model = DisplayItemPropertyCommandModel(document_controller, display_item, "created_local_as_string")
        self.info_title_label: typing.Optional[UserInterface.Widget] = None

        u = Declarative.DeclarativeUI()

        TOOL_TIP_STR = _("Use empty field for automatic title.")

        self.ui_view = u.create_column(
            u.create_row(
                u.create_label(text=_("Title"), width=60, tooltip=TOOL_TIP_STR),
                u.create_line_edit(name="info_title_label", text="@binding(_title_model.value)", placeholder_text="@binding(_placeholder_title_model.value)", tooltip=TOOL_TIP_STR),
                u.create_spacing(8)
            ),
            u.create_row(
                u.create_column(
                    u.create_label(text=_("Caption"), width=60),
                    u.create_stretch()
                ),
                u.create_stack(
                    u.create_column(
                        u.create_text_edit(height=60, editable=False, text="@binding(_caption_model.value)"),
                        u.create_row(
                            u.create_push_button(text=_("Edit"), on_clicked="_begin_caption_edit"),
                            u.create_stretch()
                        ),
                    ),
                    u.create_column(
                        u.create_text_edit(height=60, text="@binding(_editable_caption_model.value)"),
                        u.create_row(
                            u.create_push_button(text=_("Save"), on_clicked="_save_caption_edit"),
                            u.create_push_button(text=_("Cancel"), on_clicked="_end_caption_edit"),
                            u.create_stretch()
                        )
                    ),
                    current_index="@binding(_caption_current_index.value)"
                ),
                u.create_spacing(8)
            ),
            u.create_row(
                u.create_label(text=_("Session"), width=60),
                u.create_label(text="@binding(_session_id_model.value)", width=240),
                u.create_stretch()
            ),
            u.create_row(
                u.create_label(text=_("Date"), width=60),
                u.create_label(text="@binding(_created_local_as_string_model.value)"),
            ),
            spacing=4
        )

    def _begin_caption_edit(self, widget: UserInterface.Widget) -> None:
        self._editable_caption_model.value = self._display_item.caption
        self._caption_current_index.value = 1

    def _save_caption_edit(self, widget: UserInterface.Widget) -> None:
        new_caption = self._editable_caption_model.value
        self._caption_model.value = new_caption if new_caption is not None else str()
        self._caption_current_index.value = 0

    def _end_caption_edit(self, widget: UserInterface.Widget) -> None:
        self._editable_caption_model.value = self._display_item.caption
        self._caption_current_index.value = 0


class InfoInspectorSection(InspectorSection):

    """
        Subclass InspectorSection to implement info inspector.
    """

    def __init__(self, document_controller: DocumentController.DocumentController,
                 display_item: DisplayItem.DisplayItem) -> None:
        super().__init__(document_controller.ui, "info", _("Info"))
        self.widget_id = "info_inspector_section"

        self._info_section_handler = InfoInspectorHandler(document_controller, display_item)
        widget = Declarative.DeclarativeWidget(document_controller.ui, document_controller.event_loop, self._info_section_handler)
        self.add_widget_to_content(widget)

        self.info_title_label = self._info_section_handler.info_title_label


class DataInfoInspectorSectionHandler(Declarative.Handler):
    def __init__(self, document_controller: DocumentController.DocumentController, display_data_channel: DisplayItem.DisplayDataChannel):
        super().__init__()

        self._created_local_as_string_model = DisplayDataChannelPropertyCommandModel(document_controller, display_data_channel, "created_local_as_string", title=_("Created Local"), command_id="created_local_changed")
        self._size_and_data_format_as_string = DisplayDataChannelPropertyCommandModel(document_controller, display_data_channel, "size_and_data_format_as_string", title=_("Size And Data Format"), command_id="size_and_data_format_changed")

        u = Declarative.DeclarativeUI()

        self.ui_view = u.create_column(
            u.create_row(
                u.create_label(text=_("Date"), width=60),
                u.create_label(text="@binding(_created_local_as_string_model.value)", width=240),
                u.create_stretch()
            ),
            u.create_row(
                u.create_label(text=_("Data"), width=60),
                u.create_label(text="@binding(_size_and_data_format_as_string.value)", width=240),
                u.create_stretch()
            ),
            spacing=4,
            margin_bottom=4
        )


class DataInfoInspectorSection(InspectorSection):
    def __init__(self, document_controller: DocumentController.DocumentController, display_data_channel: DisplayItem.DisplayDataChannel) -> None:
        super().__init__(document_controller.ui, "data-info", _("Data Info"))
        self._data_info_handler = DataInfoInspectorSectionHandler(document_controller, display_data_channel)
        widget = Declarative.DeclarativeWidget(document_controller.ui, document_controller.event_loop, self._data_info_handler)

        self.add_widget_to_content(widget)


class ChangeDisplayLayerPropertyCommand(Undo.UndoableCommand):
    def __init__(self, document_model: DocumentModel.DocumentModel, display_item: DisplayItem.DisplayItem, display_layer_index: int, property_name: str, value: typing.Any) -> None:
        super().__init__(_("Change Display Layer Info"), command_id="change_display_layer_" + property_name, is_mergeable=True)
        self.__document_model = document_model
        self.__display_item_proxy = display_item.create_proxy()
        self.__display_layer_index = display_layer_index
        self.__property_name = property_name
        self.__value = value
        self.__old_properties = display_item.save_properties()
        self.initialize()

    def close(self) -> None:
        self.__document_model = typing.cast(typing.Any, None)
        self.__display_item_proxy.close()
        self.__display_item_proxy = typing.cast(typing.Any, None)
        super().close()

    def perform(self) -> None:
        display_item = self.__display_item_proxy.item
        if display_item:
            display_item._set_display_layer_property(self.__display_layer_index, self.__property_name, self.__value)

    def _get_modified_state(self) -> typing.Any:
        display_item = self.__display_item_proxy.item
        return display_item.modified_state if display_item else None, self.__document_model.modified_state

    def _set_modified_state(self, modified_state: typing.Any) -> None:
        display_item = self.__display_item_proxy.item
        if display_item:
            display_item.modified_state = modified_state[0]
        self.__document_model.modified_state = modified_state[1]

    def _compare_modified_states(self, state1: typing.Any, state2: typing.Any) -> bool:
        # override to allow the undo command to track state; but only use part of the state for comparison
        return bool(state1[0] == state2[0])

    def _undo(self) -> None:
        display_item = self.__display_item_proxy.item
        if display_item:
            display_item.restore_properties(self.__old_properties)

    def _redo(self) -> None:
        self.perform()

    @property
    def __display_item_uuid(self) -> typing.Optional[uuid.UUID]:
        display_item = self.__display_item_proxy.item
        return display_item.uuid if display_item else None

    def can_merge(self, command: Undo.UndoableCommand) -> bool:
        return isinstance(command, self.__class__) and bool(self.command_id) and self.command_id == command.command_id and self.__display_item_uuid == command.__display_item_uuid


class ChangeDisplayLayerDisplayDataChannelCommand(Undo.UndoableCommand):
    def __init__(self, document_model: DocumentModel.DocumentModel, display_item: DisplayItem.DisplayItem, display_layer_index: int, display_data_channel: DisplayItem.DisplayDataChannel) -> None:
        super().__init__(_("Change Display Layer Data"), command_id="change_display_layer_data", is_mergeable=True)
        self.__document_model = document_model
        self.__display_item_proxy = display_item.create_proxy()
        self.__display_layer_index = display_layer_index
        self.__display_data_channel_proxy = display_data_channel.create_proxy() if display_data_channel else None
        self.initialize()

    def close(self) -> None:
        self.__document_model = typing.cast(typing.Any, None)
        self.__display_item_proxy.close()
        self.__display_item_proxy = typing.cast(typing.Any, None)
        if self.__display_data_channel_proxy:
            self.__display_data_channel_proxy.close()
            self.__display_data_channel_proxy = None
        super().close()

    def perform(self) -> None:
        display_item = self.__display_item_proxy.item
        display_data_channel = self.__display_data_channel_proxy.item if self.__display_data_channel_proxy else None
        if display_item:
            old_display_data_channel = display_item.get_display_layer_display_data_channel(self.__display_layer_index)
            display_item.set_display_layer_display_data_channel(self.__display_layer_index, display_data_channel)
            if old_display_data_channel:
                if not self.__display_data_channel_proxy:
                    self.__display_data_channel_proxy = old_display_data_channel.create_proxy() if old_display_data_channel else None
                else:
                    self.__display_data_channel_proxy.item = old_display_data_channel
            elif self.__display_data_channel_proxy:
                self.__display_data_channel_proxy.close()
                self.__display_data_channel_proxy = None

    def _get_modified_state(self) -> typing.Any:
        display_item = self.__display_item_proxy.item
        return display_item.modified_state if display_item else None, self.__document_model.modified_state

    def _set_modified_state(self, modified_state: typing.Any) -> None:
        display_item = self.__display_item_proxy.item
        if display_item:
            display_item.modified_state = modified_state[0]
        self.__document_model.modified_state = modified_state[1]

    def _compare_modified_states(self, state1: typing.Any, state2: typing.Any) -> bool:
        # override to allow the undo command to track state; but only use part of the state for comparison
        return bool(state1[0] == state2[0])

    def _undo(self) -> None:
        self.perform()

    @property
    def __display_item_uuid(self) -> typing.Optional[uuid.UUID]:
        display_item = self.__display_item_proxy.item
        return display_item.uuid if display_item else None

    def can_merge(self, command: Undo.UndoableCommand) -> bool:
        return isinstance(command, self.__class__) and bool(self.command_id) and self.command_id == command.command_id and self.__display_item_uuid == command.__display_item_uuid


class ColorChooserHandler(Declarative.Handler):
    def __init__(self, document_controller: DocumentController.DocumentController, display_item: DisplayItem.DisplayItem, display_layer: DisplayItem.DisplayLayer, color_model: Model.PropertyModel[typing.Any]):
        super().__init__()
        self.__document_controller = document_controller
        self.__display_item = display_item
        self.__display_layer = display_layer
        self._color_model = color_model
        color_chooser = {"type": "nionswift.color_chooser",
                         "color": "@binding(_color_model.value)"}
        u = Declarative.DeclarativeUI()
        self.ui_view = u.create_row(
            color_chooser,
            u.create_line_edit(text="@binding(_color_model.value)", placeholder_text="None", width=80),
            u.create_stretch(),
            spacing=8,
        )


class DisplayLayerPropertyCommandModel(Model.PropertyChangedPropertyModel[typing.Any]):
    def __init__(self, document_controller: DocumentController.DocumentController, display_item: DisplayItem.DisplayItem, display_layer: DisplayItem.DisplayLayer, property_name: str):
        super().__init__(display_layer, property_name)
        self.__document_controller = document_controller
        self.__display_item = display_item
        self.__display_layer = display_layer
        self.__property_name = property_name

    def _get_property_value(self) -> typing.Any:
        return getattr(self.__display_layer, self.__property_name)

    def _set_property_value(self, property_value: typing.Any) -> None:
        if property_value != self._get_property_value():
            index = self.__display_item.display_layers.index(self.__display_layer)
            command = ChangeDisplayLayerPropertyCommand(self.__document_controller.document_model, self.__display_item, index,
                                                        self.__property_name, property_value)
            command.perform()
            self.__document_controller.push_undo_command(command)


class LinePlotDisplayLayersInspectorSection(InspectorSection):
    def __init__(self, document_controller: DocumentController.DocumentController, display_item: DisplayItem.DisplayItem) -> None:
        super().__init__(document_controller.ui, "line-plot-display-layer", _("Line Plot Display Layers"))
        ui = self.ui

        def change_label(label_edit_widget: UserInterface.LineEditWidget, display_layer: DisplayItem.DisplayLayer, label: str) -> None:
            index = display_item.display_layers.index(display_layer)
            command = ChangeDisplayLayerPropertyCommand(document_controller.document_model, display_item, index, "label", label)
            command.perform()
            document_controller.push_undo_command(command)
            label_edit_widget.select_all()

        def move_layer_forward(display_layer: DisplayItem.DisplayLayer) -> None:
            index = display_item.display_layers.index(display_layer)
            if index > 0:
                command = DisplayPanel.MoveDisplayLayerCommand(document_controller.document_model, display_item, index, display_item, index - 1)
                command.perform()
                document_controller.push_undo_command(command)

        def move_layer_backward(display_layer: DisplayItem.DisplayLayer) -> None:
            index = display_item.display_layers.index(display_layer)
            if index < len(display_item.display_layers) - 1:
                command = DisplayPanel.MoveDisplayLayerCommand(document_controller.document_model, display_item, index, display_item, index + 1)
                command.perform()
                document_controller.push_undo_command(command)

        def add_layer(display_layer: typing.Optional[DisplayItem.DisplayLayer]) -> None:
            index = display_item.display_layers.index(display_layer) + 1 if display_layer else 0
            command = DisplayPanel.AddDisplayLayerCommand(document_controller.document_model, display_item, index)
            command.perform()
            document_controller.push_undo_command(command)

        def remove_layer(display_layer: DisplayItem.DisplayLayer) -> None:
            index = display_item.display_layers.index(display_layer)
            command = DisplayPanel.RemoveDisplayLayerCommand(document_controller.document_model, display_item, index)
            command.perform()
            document_controller.push_undo_command(command)

        def change_data_index(data_index_widget: UserInterface.LineEditWidget, display_layer: DisplayItem.DisplayLayer, data_index_str: str) -> None:
            data_index = Converter.IntegerToStringConverter(pass_none=True).convert_back(data_index_str)
            display_data_channel = display_item.display_data_channels[data_index] if data_index is not None else None
            if display_data_channel:
                index = display_item.display_layers.index(display_layer)
                command = ChangeDisplayLayerDisplayDataChannelCommand(document_controller.document_model, display_item, index, display_data_channel)
                command.perform()
                document_controller.push_undo_command(command)
                data_index_widget.select_all()

        def change_data_row(data_row_widget: UserInterface.LineEditWidget, display_layer: DisplayItem.DisplayLayer, data_row_str: str) -> None:
            data_row = Converter.IntegerToStringConverter().convert_back(data_row_str)
            index = display_item.display_layers.index(display_layer)
            command = ChangeDisplayLayerPropertyCommand(document_controller.document_model, display_item, index, "data_row", data_row)
            command.perform()
            document_controller.push_undo_command(command)
            data_row_widget.select_all()

        def change_fill_color(color_widget: Widgets.ColorPushButtonWidget, color_edit: UserInterface.LineEditWidget, display_layer: DisplayItem.DisplayLayer, color: str) -> None:
            index = display_item.display_layers.index(display_layer)
            command = ChangeDisplayLayerPropertyCommand(document_controller.document_model, display_item, index, "fill_color", color)
            command.perform()
            document_controller.push_undo_command(command)
            color_widget.color = color
            color_edit.text = color
            color_edit.select_all()

        def change_stroke_color(color_widget: Widgets.ColorPushButtonWidget, color_edit: UserInterface.LineEditWidget, display_layer: DisplayItem.DisplayLayer, color: str) -> None:
            index = display_item.display_layers.index(display_layer)
            command = ChangeDisplayLayerPropertyCommand(document_controller.document_model, display_item, index, "stroke_color", color)
            command.perform()
            document_controller.push_undo_command(command)
            color_widget.color = color
            color_edit.text = color
            color_edit.select_all()

        def change_stroke_width(width_widget: UserInterface.LineEditWidget, display_layer: DisplayItem.DisplayLayer, width_str: str) -> None:
            width = Converter.FloatToStringConverter(pass_none=True).convert_back(width_str)
            index = display_item.display_layers.index(display_layer)
            command = ChangeDisplayLayerPropertyCommand(document_controller.document_model, display_item, index, "stroke_width", width)
            command.perform()
            document_controller.push_undo_command(command)
            width_widget.select_all()

        class DisplayLayerWidget(Widgets.CompositeWidgetBase):
            def __init__(self, display_layer: DisplayItem.DisplayLayer) -> None:
                content_widget = document_controller.ui.create_column_widget()
                super().__init__(content_widget)
                # label
                label_edit_widget = ui.create_line_edit_widget()
                label_row = ui.create_row_widget(properties={"spacing": 12})
                self.__label_widget = ui.create_label_widget()
                self.update_label_widget(display_layer)
                label_row.add(self.__label_widget)
                label_row.add(label_edit_widget)
                label_row.add_spacing(12)
                label_edit_widget.on_editing_finished = functools.partial(change_label, label_edit_widget, display_layer)
                # move up, move down, add layer, remove layer
                button_row = make_line_plot_display_layer_button_row(document_controller,
                                                                     functools.partial(move_layer_forward, display_layer),
                                                                     functools.partial(move_layer_backward, display_layer),
                                                                     functools.partial(add_layer, display_layer),
                                                                     functools.partial(remove_layer, display_layer))
                # content: display data channel, row
                display_data_channel_index_widget = ui.create_line_edit_widget(properties={"width": 36})
                display_data_channel_index_widget.widget_id = "display_data_channel_index_widget"
                display_data_channel_row_widget = ui.create_line_edit_widget(properties={"width": 36})
                content_row = ui.create_row_widget(properties={"spacing": 12})
                content_row.add(ui.create_label_widget(_("Data Index")))
                content_row.add(display_data_channel_index_widget)
                content_row.add(ui.create_label_widget(_("Row")))
                content_row.add(display_data_channel_row_widget)
                content_row.add_stretch()
                display_data_channel_index_widget.on_editing_finished = functools.partial(change_data_index, display_data_channel_index_widget, display_layer)
                display_data_channel_row_widget.on_editing_finished = functools.partial(change_data_row, display_data_channel_row_widget, display_layer)
                # display: fill color, stroke color, label
                self.__fill_color_model = DisplayLayerPropertyCommandModel(document_controller, display_item, display_layer, "fill_color")
                fill_color_widget = Declarative.DeclarativeWidget(document_controller.ui, document_controller.event_loop, ColorChooserHandler(document_controller, display_item, display_layer, self.__fill_color_model))
                fill_color_row = ui.create_row_widget(properties={"spacing": 8})
                fill_color_row.add(ui.create_label_widget(_("Fill Color"), properties={"width": 80}))
                fill_color_row.add(fill_color_widget)
                fill_color_row.add_stretch()
                self.__stroke_color_model = DisplayLayerPropertyCommandModel(document_controller, display_item, display_layer, "stroke_color")
                stroke_color_widget = Declarative.DeclarativeWidget(document_controller.ui, document_controller.event_loop, ColorChooserHandler(document_controller, display_item, display_layer, self.__stroke_color_model))
                stroke_color_row = ui.create_row_widget(properties={"spacing": 8})
                stroke_color_row.add(ui.create_label_widget(_("Stroke Color"), properties={"width": 80}))
                stroke_color_row.add(stroke_color_widget)
                stroke_color_row.add_stretch()
                stroke_width_edit = ui.create_line_edit_widget(properties={"width": 36})
                stroke_width_edit.text = str(display_layer.stroke_width) if display_layer.stroke_width is not None else None
                stroke_width_row = ui.create_row_widget(properties={"spacing": 8})
                stroke_width_row.add(ui.create_label_widget(_("Stroke Width"), properties={"width": 80, "height": 30}))
                stroke_width_row.add_spacing(44 + 8)  # color push button width + spacing to avoid collapse
                stroke_width_row.add(stroke_width_edit)
                stroke_width_row.add_stretch()
                stroke_width_edit.on_editing_finished = functools.partial(change_stroke_width, stroke_width_edit, display_layer)
                # build the inner column
                content_widget.add(label_row)
                content_widget.add(button_row)
                content_widget.add(content_row)
                content_widget.add(fill_color_row)
                content_widget.add(stroke_color_row)
                content_widget.add(stroke_width_row)
                # complex display type
                display_data_channel = display_layer.display_data_channel
                if display_data_channel:
                    complex_display_type_row, self.__complex_display_type_changed_listener = make_complex_display_type_chooser(document_controller, display_data_channel)
                else:
                    complex_display_type_row, self.__complex_display_type_changed_listener = None, None
                if complex_display_type_row:
                    content_widget.add(complex_display_type_row)
                # save for populate
                self.__label_edit_widget = label_edit_widget
                self.__display_data_channel_index_widget = display_data_channel_index_widget
                self.__display_data_channel_row_widget = display_data_channel_row_widget
                self.__stroke_color_widget = stroke_color_widget
                self.__stroke_width_edit = stroke_width_edit

                def display_layer_property_changed(name: str) -> None:
                    if name == "display_data_channel":
                        index = display_item.display_layers.index(display_layer)
                        display_data_channel = display_item.get_display_layer_display_data_channel(index)
                        data_index = display_item.display_data_channels.index(display_data_channel) if display_data_channel else None
                        self.__display_data_channel_index_widget.text = str(data_index) if data_index is not None else str()
                    elif name == "label":
                        self.__label_edit_widget.text = display_layer.label
                    elif name == "data_row":
                        self.__display_data_channel_row_widget.text = str(display_layer.data_row) if display_layer.data_row is not None else None
                    elif name == "stroke_width":
                        self.__stroke_width_edit.text = str(display_layer.stroke_width) if display_layer.stroke_width is not None else None

                self.__display_layer_property_changed_listener = display_layer.property_changed_event.listen(display_layer_property_changed)

                display_layer_property_changed("display_data_channel")
                display_layer_property_changed("label")
                display_layer_property_changed("stroke_color")
                display_layer_property_changed("fill_color")
                display_layer_property_changed("data_row")

            def close(self) -> None:
                self.__label_edit_widget = typing.cast(typing.Any, None)
                self.__display_data_channel_index_widget = typing.cast(typing.Any, None)
                self.__display_data_channel_row_widget = typing.cast(typing.Any, None)
                self.__fill_color_widget = typing.cast(typing.Any, None)
                self.__fill_color_edit = typing.cast(typing.Any, None)
                self.__stroke_color_widget = typing.cast(typing.Any, None)
                self.__stroke_color_edit = typing.cast(typing.Any, None)
                self.__stroke_width_edit = typing.cast(typing.Any, None)
                self.__display_layer_property_changed_listener.close()
                self.__display_layer_property_changed_listener = typing.cast(typing.Any, None)
                if self.__complex_display_type_changed_listener:
                    self.__complex_display_type_changed_listener.close()
                    self.__complex_display_type_changed_listener = None
                super().close()

            def update_label_widget(self, display_layer: DisplayItem.DisplayLayer) -> None:
                index = display_item.display_layers.index(display_layer)
                self.__label_widget.text = _("Layer") + " " + str(index) + ":"

        column = ui.create_column_widget(properties={"spacing": 12})

        # button to be used when there are no display layers
        add_layer_button_widget = ui.create_push_button_widget(_("Add Layer"))
        button_row = ui.create_row_widget()
        button_row.add(add_layer_button_widget)
        button_row.add_stretch()
        add_layer_button_widget.on_clicked = functools.partial(add_layer, None)
        column.add(button_row)

        def update_labels() -> None:
            button_row.visible = len(display_item.display_layers) == 0
            for index, display_layer in enumerate(display_item.display_layers):
                if index + 1 < len(column.children):  # test is necessary during initial construction
                    typing.cast(DisplayLayerWidget, column.children[index + 1]).update_label_widget(display_layer)

        def display_layer_inserted(name: str, display_layer: DisplayItem.DisplayLayer, index: int) -> None:
            if name == "display_layers":
                display_layer_widget = DisplayLayerWidget(display_layer)
                column.insert(display_layer_widget, index + 1)
                update_labels()

        def display_layer_removed(name: str, value: DisplayItem.DisplayLayer, index: int) -> None:
            if name == "display_layers":
                column.remove(index + 1)
                update_labels()

        self.__display_layer_inserted_listener = display_item.item_inserted_event.listen(display_layer_inserted)
        self.__display_layer_removed_listener = display_item.item_removed_event.listen(display_layer_removed)

        for index, display_layer in enumerate(display_item.display_layers):
            display_layer_inserted("display_layers", display_layer, index)

        self.add_widget_to_content(column)
        self.finish_widget_content()

    def close(self) -> None:
        self.__display_layer_inserted_listener.close()
        self.__display_layer_inserted_listener = typing.cast(typing.Any, None)
        self.__display_layer_removed_listener.close()
        self.__display_layer_removed_listener = typing.cast(typing.Any, None)
        super().close()


class ImageDisplayLimitsModel(Observable.Observable):
    def __init__(self, display_data_channel: DisplayItem.DisplayDataChannel, display_limits_model: Model.PropertyModel[typing.Tuple[int, ...]], index: int) -> None:
        super().__init__()
        data_item = display_data_channel.data_item

        assert data_item
        self.__display_data_channel = display_data_channel
        self.__data_item = data_item
        self.__index = index
        self.__display_limits_model = display_limits_model
        self.__display_limits_model_listener = self.__display_limits_model.property_changed_event.listen(
            ReferenceCounting.weak_partial(ImageDisplayLimitsModel.__handle_limits_changed, self))
        self.__last_value = self.value

    def __handle_limits_changed(self, property_name: str) -> None:
        if property_name == "value":
            if self.value != self.__last_value:
                self.__last_value = self.value
                self.notify_property_changed("value")

    @property
    def display_data_channel(self) -> DisplayItem.DisplayDataChannel:
        return self.__display_data_channel

    @property
    def index(self) -> int:
        return self.__index

    @property
    def value(self) -> typing.Optional[int]:
        tuple_value = self.__display_limits_model.value
        return tuple_value[self.__index] if tuple_value else None

    @value.setter
    def value(self, value: int) -> None:
        tuple_value = self.__display_limits_model.value
        display_limits = list(tuple_value) if tuple_value else []
        while len(display_limits) <= self.__index:
            display_limits.append(0)
        display_limits[self.__index] = value
        self.__display_limits_model.value = tuple(display_limits)
        self.__last_value = self.value


class ImageDataInspectorModel(Observable.Observable):
    def __init__(self, document_controller: DocumentController.DocumentController, display_data_channel: DisplayItem.DisplayDataChannel, display_item: DisplayItem.DisplayItem) -> None:
        super().__init__()
        self._document_controller = document_controller
        self._display_data_channel = display_data_channel
        self._display_item = display_item

        self.info_datetime_model = DisplayDataChannelPropertyCommandModel(document_controller, display_data_channel, "created_local_as_string", title=_("Created Date Time"), command_id="change_created_local_as_string")

        self.size_and_data_format_model = DisplayDataChannelPropertyCommandModel(document_controller, display_data_channel, "size_and_data_format_as_string", title=_("Size and Data Format"), command_id="change_size_and_data_format_as_string")

        self.data_range_low_model = Model.PropertyModel[float]()
        self.data_range_high_model = Model.PropertyModel[float]()
        self._update_data_range(self._display_data_channel.get_latest_computed_display_values())
        self._display_data_channel.subscribe_to_latest_computed_display_values(self._update_data_range)

        display_limits_model = DisplayDataChannelPropertyCommandModel(document_controller, display_data_channel, "display_limits", title=_("Change Display Limits"), command_id="change_display_limits")
        self.display_limits_low_model = ImageDisplayLimitsModel(display_data_channel, display_limits_model, 0)
        self.display_limits_high_model = ImageDisplayLimitsModel(display_data_channel, display_limits_model, 1)

        self.color_map_items: typing.List[str] = [_("Default")]
        self._color_map_flags: typing.List[typing.Optional[str]] = [None]
        for color_map_key, color_map in ColorMaps.color_maps.items():
            self.color_map_items.append(color_map.name)
            self._color_map_flags.append(color_map_key)
        self._color_map_reverse_map = {p: i for i, p in enumerate(self._color_map_flags)}
        self.current_colormap_index = Model.PropertyModel[int](self._color_map_reverse_map[self._display_data_channel.color_map_id])

        self.brightness_model = DisplayDataChannelPropertyCommandModel(document_controller, display_data_channel, "brightness", title=_("Change Brightness"), command_id="change_brightness")

        self.contrast_model = DisplayDataChannelPropertyCommandModel(document_controller, display_data_channel, "contrast", title=_("Change Contrast"), command_id="change_contrast")

        self.adjustment_options_items: typing.List[str] = [_("None"), _("Equalized"), _("Gamma"), _("Log")]
        self._adjustment_options_flags: typing.List[typing.Optional[str]] = [None, "equalized", "gamma", "log"]
        self._adjustment_options_reverse_map = {p: i for i, p in enumerate(self._adjustment_options_flags)}
        self.current_adjustment_options_index = Model.PropertyModel[int](self.get_current_adjustment_index())
        self.show_gamma_controls = Model.PropertyModel[bool](self._get_gamma_visibility())

        self.gamma_model = DisplayDataChannelAdjustmentPropertyCommandModel(document_controller, display_data_channel, "gamma", 1.0)

        self.listener = self._display_data_channel.property_changed_event.listen(ReferenceCounting.weak_partial(ImageDataInspectorModel._property_changed, self))

    def _update_data_range(self, display_values: typing.Optional[DisplayItem.DisplayValues]) -> None:
        if display_values is not None and display_values.data_range is not None:
            data_range = display_values.data_range
            self.data_range_low_model.value = data_range[0]
            self.data_range_high_model.value = data_range[1]

    def _get_gamma_visibility(self) -> bool:
        return self.get_current_adjustment_id() == "gamma"

    def _update_gamma_visibility(self) -> None:
        self.show_gamma_controls.value = self._get_gamma_visibility()

    def get_current_adjustment_id(self) -> typing.Optional[str]:
        return self._display_data_channel.adjustments[0].get("type") if len(self._display_data_channel.adjustments) == 1 else None

    def get_current_adjustment_index(self) -> int:
        return self._adjustment_options_reverse_map[self.get_current_adjustment_id()]

    def _property_changed(self, name: str) -> None:
        if name == "color_map_id":
            self.current_colormap_index.value = self._color_map_reverse_map[self._display_data_channel.color_map_id]
        if name == "adjustments":
            self.current_adjustment_options_index.value = self.get_current_adjustment_index()
            self._update_gamma_visibility()

    def change_color_map(self, widget: Declarative.UIWidget, current_index: int) -> None:
        current_color_map = self._color_map_flags[current_index]
        if self._display_data_channel.color_map_id != current_color_map:
            command = DisplayPanel.ChangeDisplayDataChannelCommand(self._document_controller.document_model,
                                                                   self._display_data_channel,
                                                                   color_map_id=current_color_map,
                                                                   title=_("Change Color Map"),
                                                                   command_id="change_color_map", is_mergeable=True)
            command.perform()
            self._document_controller.push_undo_command(command)

    def change_adjustment_option(self, widget: Declarative.UIWidget, current_index: int) -> None:
        adjustment_option = self._adjustment_options_flags[current_index]
        if self.get_current_adjustment_id() != adjustment_option:
            adjustments = list() if adjustment_option is None else [{"type": adjustment_option, "uuid": str(uuid.uuid4())}]
            command = DisplayPanel.ChangeDisplayDataChannelCommand(self._document_controller.document_model,
                                                                   self._display_data_channel, adjustments=adjustments)
            command.perform()
            self._document_controller.push_undo_command(command)
            self._update_gamma_visibility()


class ImageDataInspectorHandler(Declarative.Handler):
    def __init__(self, document_controller: DocumentController.DocumentController, display_data_channel: DisplayItem.DisplayDataChannel, display_item: DisplayItem.DisplayItem) -> None:
        super().__init__()
        self._model = ImageDataInspectorModel(document_controller, display_data_channel, display_item)
        self._float_point_2_converter = BetterFloatToStringConverter()
        self._float_point_2_none_converter = BetterFloatToStringConverter(pass_none=True)
        self._float_to_scaled_integer_converter = Converter.FloatToScaledIntegerConverter(100, -1.0, 1.0)
        self._float_to_string_converter = Converter.FloatToStringConverter(format="{:.2f}")
        self._contrast_integer_converter = ContrastIntegerConverter(100)
        self._contrast_string_converter = ContrastStringConverter()
        self._gamma_integer_converter = GammaIntegerConverter()
        self._gamma_string_converter = GammaStringConverter()

        # for test purposes
        self.display_limits_limit_low: typing.Optional[Declarative.UIWidget] = None
        self.display_limits_limit_high: typing.Optional[Declarative.UIWidget] = None

        u = Declarative.DeclarativeUI()

        self.ui_view = u.create_column(
            u.create_row(
                u.create_label(text=_("Date"), width=60),
                u.create_label(text="@binding(_model.info_datetime_model.value)", width=240),
                u.create_stretch()
            ),
            u.create_row(
                u.create_label(text=_("Data"), width=60),
                u.create_label(text="@binding(_model.size_and_data_format_model.value)", width=240),
                u.create_stretch()
            ),
            u.create_row(
                u.create_label(text=_("Data Range:"), width=120),
                u.create_label(text="@binding(_model.data_range_low_model.value, converter=_float_point_2_converter)", fallback=_("N/A"), width=80),
                u.create_spacing(8),
                u.create_label(text="@binding(_model.data_range_high_model.value, converter=_float_point_2_converter)", fallback=_("N/A"), width=80),
                u.create_stretch()
            ),
            u.create_row(
                u.create_label(text=_("Display Limits:"), width=120),
                u.create_line_edit(text="@binding(_model.display_limits_low_model.value, converter=_float_point_2_none_converter)", placeholder_text=_("Auto"), width=80, name="display_limits_limit_low"),
                u.create_spacing(8),
                u.create_line_edit(text="@binding(_model.display_limits_high_model.value, converter=_float_point_2_none_converter)", placeholder_text=_("Auto"), width=80, name="display_limits_limit_high"),
                u.create_stretch()
            ),
            u.create_row(
                u.create_label(text=_("Color Map:"), width=120),
                u.create_combo_box(items=self._model.color_map_items, on_current_index_changed="_change_color_map", current_index="@binding(_model.current_colormap_index.value)", width=120),
                u.create_stretch()
            ),
            u.create_row(
                u.create_label(text=_("Brightness"), width=80),
                u.create_slider(value="@binding(_model.brightness_model.value, converter=_float_to_scaled_integer_converter)", minimum=0, maximum=100, width=124),
                u.create_line_edit(text="@binding(_model.brightness_model.value, converter=_float_to_string_converter)", width=60),
                u.create_stretch(),
                spacing=8
            ),
            u.create_row(
                u.create_label(text=_("Contrast"), width=80),
                u.create_slider(value="@binding(_model.contrast_model.value, converter=_contrast_integer_converter)",  minimum=0, maximum=100, width=124),
                u.create_line_edit(text="@binding(_model.contrast_model.value, converter=_contrast_string_converter)", width=60),
                u.create_stretch(),
                spacing=8
            ),
            u.create_row(
                u.create_label(text=_("Adjustment:"), width=120),
                u.create_combo_box(items=self._model.adjustment_options_items, on_current_index_changed="_change_adjustment_option", current_index="@binding(_model.current_adjustment_options_index.value)", width=120),
                u.create_stretch(),
            ),
            u.create_row(
                u.create_label(text=_("Gamma"), width=80),
                u.create_slider(value="@binding(_model.gamma_model.value, converter=_gamma_integer_converter)", minimum=0, maximum=100, width=124),
                u.create_line_edit(text="@binding(_model.gamma_model.value, converter=_gamma_string_converter)", width=60),
                u.create_stretch(),
                spacing=8,
                visible="@binding(_model.show_gamma_controls.value)"
            ),
            spacing=4
        )

    def _change_color_map(self, widget: Declarative.UIWidget, current_index: int) -> None:
        self._model.change_color_map(widget, current_index)

    def _change_adjustment_option(self, widget: Declarative.UIWidget, current_index: int) -> None:
        self._model.change_adjustment_option(widget, current_index)


class ComplexDisplayTypeChooserHandler(Declarative.Handler):
    def __init__(self, document_controller: DocumentController.DocumentController,  display_data_channel: DisplayItem.DisplayDataChannel) -> None:
        super().__init__()
        self._document_controller = document_controller
        self._display_data_channel = display_data_channel
        self._display_type_items = (_("Log Absolute"), _("Absolute"), _("Phase"), _("Real"), _("Imaginary"))
        self._display_type_flags = ("log-absolute", "absolute", "phase", "real", "imaginary")
        self._display_type_reverse_map = {p: i for i, p in enumerate(self._display_type_flags)}
        self._current_index = self._display_type_reverse_map.get(display_data_channel.complex_display_type or str(), 0)

        u = Declarative.DeclarativeUI()

        self.ui_view = u.create_row(
            u.create_label(text=_("Complex Display Type:"), width=120),
            u.create_combo_box(items=self._display_type_items, on_current_index_changed="change_display_type", current_index="@binding(_current_index)")
        )

    def change_display_type(self,  widget: Declarative.UIWidget, current_index: int) -> None:
        current_display_type = self._display_type_flags[current_index]
        if self._display_data_channel.complex_display_type != current_display_type:
            command = DisplayPanel.ChangeDisplayDataChannelCommand(self._document_controller.document_model,
                                                                   self._display_data_channel, complex_display_type=current_display_type)
            command.perform()
            self._document_controller.push_undo_command(command)


class ImageDataInspectorSection(InspectorSection):
    def __init__(self, document_controller: DocumentController.DocumentController, display_data_channel: DisplayItem.DisplayDataChannel, display_item: DisplayItem.DisplayItem) -> None:
        super().__init__(document_controller.ui, "image-data", _("Image Data"))
        ui = document_controller.ui

        self.widget_id = "image_data_inspector_section"

        self.image_data_inspector_handler = ImageDataInspectorHandler(document_controller, display_data_channel, display_item)
        image_data_inspector_widget = Declarative.DeclarativeWidget(document_controller.ui, document_controller.event_loop, self.image_data_inspector_handler)

        self.add_widget_to_content(image_data_inspector_widget)

        if display_data_channel.data_item and display_data_channel.data_item.is_data_complex_type:
            complex_display_widget = Declarative.DeclarativeWidget(document_controller.ui, document_controller.event_loop, ComplexDisplayTypeChooserHandler(document_controller, display_data_channel))
            self.add_widget_to_content(complex_display_widget)

        self.finish_widget_content()


class SessionInspectorModel(Observable.Observable):
    def __init__(self, document_controller: DocumentController.DocumentController, data_item: DataItem.DataItem) -> None:
        super().__init__()
        self.__document_controller = document_controller
        self.__data_item = data_item

        self.site_model = Model.PropertyModel[str](self.__data_item.session.get("site", str()))
        self.site_model.on_value_changed = functools.partial(self._update_metadata, "site")
        self.instrument_model = Model.PropertyModel[str](self.__data_item.session.get("instrument", str()))
        self.instrument_model.on_value_changed = functools.partial(self._update_metadata, "instrument")
        self.task_model = Model.PropertyModel[str](self.__data_item.session.get("task", str()))
        self.task_model.on_value_changed = functools.partial(self._update_metadata, "task")
        self.microscopist_model = Model.PropertyModel[str](self.__data_item.session.get("microscopist", str()))
        self.microscopist_model.on_value_changed = functools.partial(self._update_metadata, "microscopist")
        self.sample_model = Model.PropertyModel[str](self.__data_item.session.get("sample", str()))
        self.sample_model.on_value_changed = functools.partial(self._update_metadata, "sample")
        self.sample_area_model = Model.PropertyModel[str](self.__data_item.session.get("sample_area", str()))
        self.sample_area_model.on_value_changed = functools.partial(self._update_metadata, "sample_area")
        self.label_model = Model.PropertyModel[str](self.__data_item.session.get("label", str()))
        self.label_model.on_value_changed = functools.partial(self._update_metadata, "label")

        self.__property_changed_listener = data_item.property_changed_event.listen(ReferenceCounting.weak_partial(SessionInspectorModel.__fields_changed, self)) if data_item else None

    def _update_metadata(self, field_id: str, new_value: typing.Optional[str]) -> None:
        session_metadata = dict(self.__data_item.session_metadata)
        session_metadata[field_id] = new_value
        command = ChangePropertyCommand(self.__document_controller.document_model, self.__data_item, "session_metadata",
                                        session_metadata)
        command.perform()
        self.__document_controller.push_undo_command(command)

    def __fields_changed(self, key: str) -> None:
        if key == "session_metadata":
            self.site_model.value = self.__data_item.session.get("site", str())
            self.instrument_model.value = self.__data_item.session.get("instrument", str())
            self.task_model.value = self.__data_item.session.get("task", str())
            self.microscopist_model.value = self.__data_item.session.get("microscopist", str())
            self.sample_model.value = self.__data_item.session.get("sample", str())
            self.sample_area_model.value = self.__data_item.session.get("sample_area", str())
            self.label_model.value = self.__data_item.session.get("label", str())


class SessionInspectorHandler(Declarative.Handler):
    def __init__(self, document_controller: DocumentController.DocumentController, data_item: DataItem.DataItem) -> None:
        super().__init__()
        self._session_model = SessionInspectorModel(document_controller, data_item)
        u = Declarative.DeclarativeUI()

        self.ui_view = u.create_column(
            u.create_row(
                u.create_label(text=_("Site"), width=100),
                u.create_line_edit(text="@binding(_session_model.site_model.value)", placeholder_text=_("Site Description"))
            ),
            u.create_spacing(4),
            u.create_row(
                u.create_label(text=_("Instrument"), width=100),
                u.create_line_edit(text="@binding(_session_model.instrument_model.value)", placeholder_text=_("Instrument Description"))
            ),
            u.create_spacing(4),
            u.create_row(
                u.create_label(text=_("Task"), width=100),
                u.create_line_edit(text="@binding(_session_model.task_model.value)", placeholder_text=_("Task Description"))
            ),
            u.create_spacing(4),
            u.create_row(
                u.create_label(text=_("Microscopist"), width=100),
                u.create_line_edit(text="@binding(_session_model.microscopist_model.value)", placeholder_text=_("Microscopist Name(s)"))
            ),
            u.create_spacing(4),
            u.create_row(
                u.create_label(text=_("Sample"), width=100),
                u.create_line_edit(text="@binding(_session_model.sample_model.value)", placeholder_text=_("Sample Description"))
            ),
            u.create_spacing(4),
            u.create_row(
                u.create_label(text=_("Sample Area"), width=100),
                u.create_line_edit(text="@binding(_session_model.sample_area_model.value)", placeholder_text=_("Sample Area Description"))
            ),
            u.create_spacing(4),
            u.create_row(
                u.create_label(text=_("Label"), width=100),
                u.create_line_edit(text="@binding(_session_model.label_model.value)", placeholder_text=_("Brief Label"))
            )
        )


class SessionInspectorSection(InspectorSection):
    def __init__(self, document_controller: DocumentController.DocumentController, data_item: DataItem.DataItem) -> None:
        super().__init__(document_controller.ui, "session", _("Session"))

        self._session_inspector_handler = SessionInspectorHandler(document_controller, data_item)
        widget = Declarative.DeclarativeWidget(document_controller.ui, document_controller.event_loop, self._session_inspector_handler)
        self.add_widget_to_content(widget)
        self.finish_widget_content()

    def close(self) -> None:
        self._session_inspector_handler.close()
        super().close()


class ChangeIntensityCalibrationCommand(Undo.UndoableCommand):
    def __init__(self, document_model: DocumentModel.DocumentModel, data_item: DataItem.DataItem, intensity_calibration: Calibration.Calibration) -> None:
        super().__init__(_("Change Intensity Calibration"), command_id="change_intensity_calibration", is_mergeable=True)
        self.__document_model = document_model
        self.__data_item_proxy = data_item.create_proxy()
        self.__new_intensity_calibration: typing.Optional[Calibration.Calibration] = intensity_calibration
        self.__old_intensity_calibration: typing.Optional[Calibration.Calibration] = data_item.intensity_calibration
        self.initialize()

    def close(self) -> None:
        self.__document_model = typing.cast(typing.Any, None)
        self.__data_item_proxy.close()
        self.__data_item_proxy = typing.cast(typing.Any, None)
        self.__new_intensity_calibration = typing.cast(typing.Any, None)
        self.__old_intensity_calibration = typing.cast(typing.Any, None)
        super().close()

    def perform(self) -> None:
        data_item = self.__data_item_proxy.item
        if data_item and self.__new_intensity_calibration is not None:
            data_item.set_intensity_calibration(self.__new_intensity_calibration)

    def _get_modified_state(self) -> typing.Any:
        data_item = self.__data_item_proxy.item
        return data_item.modified_state if data_item else None, self.__document_model.modified_state

    def _set_modified_state(self, modified_state: typing.Any) -> None:
        data_item = self.__data_item_proxy.item
        if data_item:
            data_item.modified_state = modified_state[0]
        self.__document_model.modified_state = modified_state[1]

    def _compare_modified_states(self, state1: typing.Any, state2: typing.Any) -> bool:
        # override to allow the undo command to track state; but only use part of the state for comparison
        return bool(state1[0] == state2[0])

    def _undo(self) -> None:
        data_item = self.__data_item_proxy.item
        assert data_item
        self.__new_intensity_calibration = data_item.intensity_calibration
        if self.__old_intensity_calibration is not None:
            data_item.set_intensity_calibration(self.__old_intensity_calibration)

    def _redo(self) -> None:
        self.perform()

    @property
    def __data_item_uuid(self) -> typing.Optional[uuid.UUID]:
        data_item = self.__data_item_proxy.item if self.__data_item_proxy else None
        return data_item.uuid if data_item else None

    def can_merge(self, command: Undo.UndoableCommand) -> bool:
        return isinstance(command, self.__class__) and bool(self.command_id) and self.command_id == command.command_id and self.__data_item_uuid == command.__data_item_uuid


class ChangeDimensionalCalibrationsCommand(Undo.UndoableCommand):
    def __init__(self, document_model: DocumentModel.DocumentModel, data_item: DataItem.DataItem, dimensional_calibrations: DataAndMetadata.CalibrationListType) -> None:
        super().__init__(_("Change Intensity Calibration"), command_id="change_intensity_calibration", is_mergeable=True)
        self.__document_model = document_model
        self.__data_item_proxy = data_item.create_proxy()
        self.__new_dimensional_calibrations = list(dimensional_calibrations)
        self.__old_dimensional_calibrations = list(data_item.dimensional_calibrations)
        self.initialize()

    def close(self) -> None:
        self.__document_model = typing.cast(typing.Any, None)
        self.__data_item_proxy.close()
        self.__data_item_proxy = typing.cast(typing.Any, None)
        super().close()

    def perform(self) -> None:
        data_item = self.__data_item_proxy.item
        if data_item:
            data_item.set_dimensional_calibrations(self.__new_dimensional_calibrations)

    def _get_modified_state(self) -> typing.Any:
        data_item = self.__data_item_proxy.item
        return data_item.modified_state if data_item else None, self.__document_model.modified_state

    def _set_modified_state(self, modified_state: typing.Any) -> None:
        data_item = self.__data_item_proxy.item
        if data_item:
            data_item.modified_state = modified_state[0]
        self.__document_model.modified_state = modified_state[1]

    def _compare_modified_states(self, state1: typing.Any, state2: typing.Any) -> bool:
        # override to allow the undo command to track state; but only use part of the state for comparison
        return bool(state1[0] == state2[0])

    def _undo(self) -> None:
        data_item = self.__data_item_proxy.item
        assert data_item
        self.__new_dimensional_calibrations = list(data_item.dimensional_calibrations)
        data_item.set_dimensional_calibrations(self.__old_dimensional_calibrations)

    def _redo(self) -> None:
        self.perform()

    @property
    def __data_item_uuid(self) -> typing.Optional[uuid.UUID]:
        data_item = self.__data_item_proxy.item if self.__data_item_proxy else None
        return data_item.uuid if data_item else None

    def can_merge(self, command: Undo.UndoableCommand) -> bool:
        return isinstance(command, self.__class__) and bool(self.command_id) and self.command_id == command.command_id and self.__data_item_uuid == command.__data_item_uuid


class InspectorSectionWidget(Widgets.CompositeWidgetBase):
    def __init__(self, ui: UserInterface.UserInterface) -> None:
        self.__content_widget = ui.create_column_widget()
        super().__init__(self.__content_widget)
        self.__unbinder = Unbinder()
        self.__closeables: typing.List[DocumentModel.Closeable] = list()

    def close(self) -> None:
        self.__unbinder.close()
        for closeable in self.__closeables:
            closeable.close()
        self.__closeables = typing.cast(typing.Any, None)
        super().close()

    def add_closeable(self, closeable: DocumentModel.Closeable) -> None:
        self.__closeables.append(closeable)

    def add_closeables(self, *closeables: DocumentModel.Closeable) -> None:
        for closeable in closeables:
            self.add_closeable(closeable)

    def add_unbinder(self, items: typing.Sequence[Unbindable], unbinders: typing.Sequence[typing.Callable[[], None]]) -> None:
        self.__unbinder.add(items, unbinders)

    def add(self, widget: UserInterface.Widget) -> None:
        self.__content_widget.add(widget)

    def add_spacing(self, spacing: int) -> None:
        self.__content_widget.add_spacing(spacing)

    def find_widget_by_id(self, widget_id: str) -> typing.Optional[UserInterface.Widget]:
        return self.__content_widget.find_widget_by_id(widget_id)


def make_calibration_style_chooser(document_controller: DocumentController.DocumentController, display_item: DisplayItem.DisplayItem) -> InspectorSectionWidget:
    ui = document_controller.ui

    calibration_styles = display_item.calibration_styles

    display_calibration_style_options = [(calibration_style.label, calibration_style.calibration_style_id) for calibration_style in calibration_styles]

    display_calibration_style_reverse_map = {p[1]: i for i, p in enumerate(display_calibration_style_options)}

    class CalibrationStyleIndexConverter(Converter.ConverterLike[str, int]):
        def convert(self, value: typing.Optional[str]) -> typing.Optional[int]:
            return display_calibration_style_reverse_map.get(value or str(), 0)

        def convert_back(self, value: typing.Optional[int]) -> typing.Optional[str]:
            if value is not None and value >= 0 and value < len(display_calibration_style_options):
                return display_calibration_style_options[value][1]
            else:
                return calibration_styles[0].label

    display_calibration_style_chooser = ui.create_combo_box_widget(items=display_calibration_style_options, item_getter=operator.itemgetter(0))
    display_calibration_style_chooser.bind_current_index(ChangeDisplayItemPropertyBinding(document_controller, display_item, "calibration_style_id", converter=CalibrationStyleIndexConverter(), fallback=0))

    widget = InspectorSectionWidget(ui)

    widget.add(display_calibration_style_chooser)

    widget.add_unbinder([display_item], [display_calibration_style_chooser.unbind_current_index])

    return widget


class BetterFloatToStringConverter(Converter.FloatToStringConverter):
    def __init__(self, *, pass_none: bool = False) -> None:
        super().__init__(pass_none=pass_none)
        self.__pass_none = pass_none

    def convert(self, value: typing.Optional[float]) -> typing.Optional[str]:
        if value is None:
            return None if self.__pass_none else str()
        if math.isfinite(value) and value != 0.0:
            mag = math.floor(math.log10(abs(value)))
            if mag < 0:
                return "{0:0.4g}".format(value)
            elif mag > 5:
                result = "{0:0.3e}".format(value)
                while not ".0e" in result:
                    last_result = result
                    result = result.replace("0e", "e")
                    if last_result == result:
                        break
                return result
            else:
                result = "{0:.4f}".format(value)
                while result.endswith("0") and not result.endswith(".0"):
                    result = result[:-1]
                return result
        result = "{0:f}".format(value)
        while result.endswith("0") and not result.endswith(".0"):
            result = result[:-1]
        return result


class CalibrationModel(Observable.Observable):
    def __init__(self, axis_name: str, calibration: Calibration.Calibration, setter_fn: typing.Callable[[Calibration.Calibration], None]) -> None:
        super().__init__()
        self.__axis_name = axis_name
        self.__calibration = calibration
        self.__converter = BetterFloatToStringConverter()
        self.__setter_fn = setter_fn

    @property
    def axis_name(self) -> str:
        return self.__axis_name

    @axis_name.setter
    def axis_name(self, value: str) -> None:
        if self.__axis_name != value:
            self.__axis_name = value
            self.notify_property_changed("axis_name")

    @property
    def offset(self) -> float:
        return self.__calibration.offset

    @offset.setter
    def offset(self, value: float) -> None:
        if self.__calibration.offset != value:
            self.__calibration.offset = value
            self.__setter_fn(self.__calibration)
            self.notify_property_changed("offset")
            self.notify_property_changed("offset_str")

    @property
    def offset_str(self) -> str:
        return self.__converter.convert(self.__calibration.offset) or "0.0"

    @offset_str.setter
    def offset_str(self, value: str) -> None:
        self.offset = self.__converter.convert_back(value) or 0.0

    @property
    def scale(self) -> float:
        return self.__calibration.scale

    @scale.setter
    def scale(self, value: float) -> None:
        if self.__calibration.scale != value:
            self.__calibration.scale = value
            self.__setter_fn(self.__calibration)
            self.notify_property_changed("scale")
            self.notify_property_changed("scale_str")

    @property
    def scale_str(self) -> str:
        return self.__converter.convert(self.__calibration.scale) or str()

    @scale_str.setter
    def scale_str(self, value: str) -> None:
        self.scale = self.__converter.convert_back(value) or 0.0

    @property
    def units(self) -> typing.Optional[str]:
        return self.__calibration.units

    @units.setter
    def units(self, value: typing.Optional[str]) -> None:
        if self.__calibration.units != value:
            self.__calibration.units = value if value else str()
            self.__setter_fn(self.__calibration)
            self.notify_property_changed("units")


class CalibrationHandler(Declarative.Handler):
    def __init__(self, calibration_model: CalibrationModel) -> None:
        super().__init__()
        self._calibration_model = calibration_model
        u = Declarative.DeclarativeUI()
        self.ui_view = u.create_row(
            u.create_label(text="@binding(_calibration_model.axis_name)", width=60),
            u.create_line_edit(text="@binding(_calibration_model.offset_str)", width=60),
            u.create_line_edit(text="@binding(_calibration_model.scale_str)", width=60),
            u.create_line_edit(text="@binding(_calibration_model.units)", width=60),
            u.create_stretch(),
            spacing=12
        )


class CalibrationStyleModelAdapter(typing.Protocol):
    def get_calibration_style(self, display_item: DisplayItem.DisplayItem) -> typing.Sequence[DisplayItem.CalibrationStyleLike]: ...
    def get_calibrated_style_id(self, display_item: DisplayItem.DisplayItem) -> str: ...
    def get_calibration_styles(self, display_item: DisplayItem.DisplayItem) -> typing.Sequence[DisplayItem.CalibrationStyleLike]: ...
    def get_calibrations(self, display_item: DisplayItem.DisplayItem, calibration_style: DisplayItem.CalibrationStyleLike) -> typing.Sequence[Calibration.Calibration]: ...
    def get_calibration_style_id_property_name(self) -> str: ...
    def get_calibration_styles_property_name(self) -> str: ...
    def get_display_calibrations_property_name(self) -> str: ...


class DimensionalCalibrationStyleModelAdapter(CalibrationStyleModelAdapter):
    def get_calibration_style(self, display_item: DisplayItem.DisplayItem) -> typing.Sequence[DisplayItem.CalibrationStyleLike]:
        return display_item.calibration_styles

    def get_calibrated_style_id(self, display_item: DisplayItem.DisplayItem) -> str:
        return display_item.calibration_style_id

    def get_calibration_styles(self, display_item: DisplayItem.DisplayItem) -> typing.Sequence[DisplayItem.CalibrationStyleLike]:
        return display_item.calibration_styles

    def get_calibrations(self, display_item: DisplayItem.DisplayItem, calibration_style: DisplayItem.CalibrationStyleLike) -> typing.Sequence[Calibration.Calibration]:
        return display_item.get_displayed_dimensional_calibrations_with_calibration_style(typing.cast(DisplayItem.CalibrationStyle, calibration_style))

    def get_calibration_style_id_property_name(self) -> str:
        return "calibration_style_id"

    def get_calibration_styles_property_name(self) -> str:
        return "calibration_styles"

    def get_display_calibrations_property_name(self) -> str:
        return "displayed_dimensional_calibrations"


class IntensityCalibrationStyleModelAdapter(CalibrationStyleModelAdapter):
    def get_calibration_style(self, display_item: DisplayItem.DisplayItem) -> typing.Sequence[DisplayItem.CalibrationStyleLike]:
        return display_item.intensity_calibration_styles

    def get_calibrated_style_id(self, display_item: DisplayItem.DisplayItem) -> str:
        return display_item.intensity_calibration_style_id

    def get_calibration_styles(self, display_item: DisplayItem.DisplayItem) -> typing.Sequence[DisplayItem.CalibrationStyleLike]:
        return display_item.intensity_calibration_styles

    def get_calibrations(self, display_item: DisplayItem.DisplayItem, calibration_style: DisplayItem.CalibrationStyleLike) -> typing.Sequence[Calibration.Calibration]:
        return [display_item.get_displayed_intensity_calibration_with_calibration_style(typing.cast(DisplayItem.CalibrationStyle, calibration_style))]

    def get_calibration_style_id_property_name(self) -> str:
        return "intensity_calibration_style_id"

    def get_calibration_styles_property_name(self) -> str:
        return "intensity_calibration_styles"

    def get_display_calibrations_property_name(self) -> str:
        return "displayed_intensity_calibration"


class CalibrationStyleModel(Observable.Observable):
    def __init__(self, document_controller: DocumentController.DocumentController, display_item: DisplayItem.DisplayItem, adapter: CalibrationStyleModelAdapter) -> None:
        super().__init__()
        self.__document_controller = document_controller
        self.__display_item = display_item
        self.__adapter = adapter
        self.__display_item_property_changed_listener = display_item.property_changed_event.listen(ReferenceCounting.weak_partial(CalibrationStyleModel.__handle_display_item_property_changed, self))
        self.__display_item_display_property_changed_listener = display_item.display_property_changed_event.listen(ReferenceCounting.weak_partial(CalibrationStyleModel.__handle_display_item_property_changed, self))
        self.__calibration_styles = self.__adapter.get_calibration_style(self.__display_item)

    def __handle_display_item_property_changed(self, name: str) -> None:
        if name == self.__adapter.get_calibration_style_id_property_name():
            self.notify_property_changed("calibration_style_id")
            self.notify_property_changed("index")
        if name == self.__adapter.get_calibration_styles_property_name():
            self.__calibration_styles = self.__adapter.get_calibration_style(self.__display_item)
            self.notify_property_changed("items")
            self.notify_property_changed("index")
        if name == self.__adapter.get_display_calibrations_property_name():
            self.notify_property_changed("items")

    @property
    def items(self) -> typing.List[str]:
        items = list[str]()
        for calibration_style in self.__calibration_styles:
            calibration_style_label = calibration_style.label
            if calibration_style.is_calibrated:
                calibrations = self.__adapter.get_calibrations(self.__display_item, calibration_style)
                units = [c.units or "-" for c in calibrations]
                if units and all(unit == units[0] for unit in units):
                    calibration_style_label += " (" + units[0] + ")"
                else:
                    calibration_style_label += " (" + "/".join(units) + ")"
            items.append(calibration_style_label)
        return items

    @property
    def index(self) -> typing.Optional[int]:
        calibration_style_id = self.calibration_style_id
        for i, calibration_style in enumerate(self.__calibration_styles):
            if calibration_style.calibration_style_id == calibration_style_id:
                return i
        return 0

    @index.setter
    def index(self, value: typing.Optional[int]) -> None:
        value = value or 0  # startup case
        if value != self.index:
            value = max(0, min(value, len(self.__calibration_styles) - 1))
            self.calibration_style_id = self.__calibration_styles[value].calibration_style_id

    @property
    def calibration_style_id(self) -> str:
        return self.__adapter.get_calibrated_style_id(self.__display_item)

    @calibration_style_id.setter
    def calibration_style_id(self, value: str) -> None:
        if value != self.calibration_style_id:
            command = ChangeDisplayItemPropertyCommand(self.__document_controller.document_model, self.__display_item, self.__adapter.get_calibration_style_id_property_name(), value)
            command.perform()
            self.__document_controller.push_undo_command(command)
            self.notify_property_changed("calibration_style_id")
            self.notify_property_changed("index")


class CalibrationSectionHandler(Declarative.Handler):
    def __init__(self, dimensional_calibrations_model: ListModel.ListModel[CalibrationModel], intensity_calibration_model: CalibrationModel, calibration_style_model: CalibrationStyleModel, intensity_calibration_style_model: CalibrationStyleModel) -> None:
        super().__init__()
        self._dimensional_calibrations_model = dimensional_calibrations_model
        self.__intensity_calibration_model = intensity_calibration_model
        self._calibration_style_model = calibration_style_model
        self._intensity_calibration_style_model = intensity_calibration_style_model
        u = Declarative.DeclarativeUI()
        self.ui_view = u.create_column(
            u.create_row(
                u.create_label(width=60),
                u.create_label(text=_("Offset"), width=60),
                u.create_label(text=_("Scale"), width=60),
                u.create_label(text=_("Units"), width=60),
                u.create_stretch(),
                spacing=12
            ),
            u.create_column(items=f"_dimensional_calibrations_model.items", item_component_id="calibration", spacing=4),
            u.create_row(u.create_label(text=_("Display"), width=60), u.create_combo_box(items_ref="@binding(_calibration_style_model.items)", current_index="@binding(_calibration_style_model.index)"), u.create_stretch()),
            u.create_component_instance(identifier="intensity_calibration"),
            u.create_row(u.create_label(text=_("Display"), width=60), u.create_combo_box(items_ref="@binding(_intensity_calibration_style_model.items)", current_index="@binding(_intensity_calibration_style_model.index)"), u.create_stretch()),
            spacing=4
        )

    def create_handler(self, component_id: str, container: typing.Optional[Symbolic.ComputationVariable] = None, item: typing.Any = None, **kwargs: typing.Any) -> typing.Optional[Declarative.HandlerLike]:
        if component_id == "calibration" and item:
            calibration_model = typing.cast(CalibrationModel, item)
            return CalibrationHandler(calibration_model)
        if component_id == "intensity_calibration":
            return CalibrationHandler(self.__intensity_calibration_model)
        return None


class CalibrationsInspectorSection(InspectorSection):
    def __init__(self, document_controller: DocumentController.DocumentController, display_data_channel: DisplayItem.DisplayDataChannel, display_item: DisplayItem.DisplayItem) -> None:
        super().__init__(document_controller.ui, "calibrations", _("Calibrations"))
        self.__document_controller = document_controller
        self.__display_data_channel = display_data_channel
        self.__event_loop = document_controller.event_loop
        self.__pending_call: typing.Optional[asyncio.Handle] = None

        # allow setup of the calibration models without updating data item
        self.__enabled_ref: list[bool] = [False]

        self.__calibration_style_model = CalibrationStyleModel(document_controller, display_item, DimensionalCalibrationStyleModelAdapter())
        self.__intensity_calibration_style_model = CalibrationStyleModel(document_controller, display_item, IntensityCalibrationStyleModelAdapter())

        data_item = display_data_channel.data_item
        assert data_item

        def change_intensity_calibration(enabled_ref: list[bool], intensity_calibration: Calibration.Calibration) -> None:
            if enabled_ref[0] and data_item:
                command = ChangeIntensityCalibrationCommand(document_controller.document_model, data_item, intensity_calibration)
                command.perform()
                document_controller.push_undo_command(command)

        self.__dimensional_calibrations_model = ListModel.ListModel[CalibrationModel]()
        self.__intensity_calibration_model = CalibrationModel(str(), Calibration.Calibration(), functools.partial(change_intensity_calibration, self.__enabled_ref))
        widget = Declarative.DeclarativeWidget(document_controller.ui, document_controller.event_loop, CalibrationSectionHandler(self.__dimensional_calibrations_model, self.__intensity_calibration_model, self.__calibration_style_model, self.__intensity_calibration_style_model))

        self.__data_item_changed_event_listener = data_item.data_item_changed_event.listen(ReferenceCounting.weak_partial(CalibrationsInspectorSection.__handle_data_item_changed, self)) if data_item else None

        self.__handle_data_item_changed()

        self.add_widget_to_content(widget)

    def __handle_data_item_changed(self) -> None:
        # handle threading specially for tests
        if threading.current_thread() != threading.main_thread():
            if self.__pending_call:
                self.__pending_call.cancel()
            self.__pending_call = self.__event_loop.call_soon_threadsafe(ReferenceCounting.weak_partial(CalibrationsInspectorSection.__build_calibration_list, self))
        else:
            self.__build_calibration_list()

    def __build_calibration_list(self) -> None:
        self.__enabled_ref[0] = False
        data_item = self.__display_data_channel.data_item
        dimensional_calibrations = (data_item.dimensional_calibrations if data_item else None) or list()
        while len(dimensional_calibrations) < len(self.__dimensional_calibrations_model.items):
            self.__dimensional_calibrations_model.remove_item(-1)
        while len(dimensional_calibrations) > len(self.__dimensional_calibrations_model.items):
            index = len(self.__dimensional_calibrations_model.items)

            # the models are updated using a tricky behavior. we update the latest data item, which is stored in
            # self.__data_item_ref list. use a list so the callback functions don't need a reference to self (which would
            # delay garbage collection).

            def change_dimensional_calibration(enabled_ref: list[bool], document_controller: DocumentController.DocumentController, index: int, dimensional_calibration: Calibration.Calibration) -> None:
                if enabled_ref[0] and data_item:
                    dimensional_calibrations = list(data_item.dimensional_calibrations)
                    dimensional_calibrations[index] = dimensional_calibration
                    command = ChangeDimensionalCalibrationsCommand(document_controller.document_model, data_item, dimensional_calibrations)
                    command.perform()
                    document_controller.push_undo_command(command)

            calibration_model = CalibrationModel(str(), Calibration.Calibration(), functools.partial(change_dimensional_calibration, self.__enabled_ref, self.__document_controller, index))
            self.__dimensional_calibrations_model.append_item(calibration_model)
        assert len(dimensional_calibrations) == len(self.__dimensional_calibrations_model.items)
        for index, (dimensional_calibration, calibration_model) in enumerate(zip(dimensional_calibrations, self.__dimensional_calibrations_model.items)):
            calibration_model.offset = dimensional_calibration.offset
            calibration_model.scale = dimensional_calibration.scale
            calibration_model.units = dimensional_calibration.units
            if len(self.__dimensional_calibrations_model.items) == 1:
                calibration_model.axis_name = _("Channel")
            elif len(self.__dimensional_calibrations_model.items) == 2:
                calibration_model.axis_name = (_("Y"), _("X"))[index]
            else:
                calibration_model.axis_name = str(index)
        intensity_calibration = (data_item.intensity_calibration if data_item else None) or Calibration.Calibration()
        self.__intensity_calibration_model.axis_name = _("Intensity")
        self.__intensity_calibration_model.offset = intensity_calibration.offset
        self.__intensity_calibration_model.scale = intensity_calibration.scale
        self.__intensity_calibration_model.units = intensity_calibration.units
        self.__enabled_ref[0] = True

    @property
    def _dimensional_calibrations_model(self) -> ListModel.ListModel[CalibrationModel]:
        return self.__dimensional_calibrations_model

    @property
    def _intensity_calibration_model(self) -> CalibrationModel:
        return self.__intensity_calibration_model

    @property
    def _calibration_style_model(self) -> CalibrationStyleModel:
        return self.__calibration_style_model

    @property
    def _intensity_calibration_style_model(self) -> CalibrationStyleModel:
        return self.__intensity_calibration_style_model


class ChangeDisplayTypeCommand(Undo.UndoableCommand):

    def __init__(self, document_model: DocumentModel.DocumentModel, display_item: DisplayItem.DisplayItem, display_type: typing.Optional[str]) -> None:
        super().__init__(_("Change Display Type"), command_id="change_display_type", is_mergeable=True)
        self.__document_model = document_model
        self.__display_item_proxy = display_item.create_proxy()
        self.__old_display_type = display_item.display_type
        self.__display_type = display_type
        self.initialize()

    def close(self) -> None:
        self.__document_model = typing.cast(typing.Any, None)
        self.__display_item_proxy.close()
        self.__display_item_proxy = typing.cast(typing.Any, None)
        self.__old_display_type = None
        super().close()

    def perform(self) -> None:
        display_item = self.__display_item_proxy.item
        if display_item:
            display_item.display_type = self.__display_type

    def _get_modified_state(self) -> typing.Any:
        display_item = self.__display_item_proxy.item
        return display_item.modified_state if display_item else None, self.__document_model.modified_state

    def _set_modified_state(self, modified_state: typing.Any) -> None:
        display_item = self.__display_item_proxy.item
        if display_item:
            display_item.modified_state = modified_state[0]
        self.__document_model.modified_state = modified_state[1]

    def _compare_modified_states(self, state1: typing.Any, state2: typing.Any) -> bool:
        # override to allow the undo command to track state; but only use part of the state for comparison
        return bool(state1[0] == state2[0])

    def _undo(self) -> None:
        display_item = self.__display_item_proxy.item
        if display_item:
            old_display_type = self.__old_display_type
            self.__old_display_type = display_item.display_type
            display_item.display_type = old_display_type

    @property
    def __display_item_uuid(self) -> typing.Optional[uuid.UUID]:
        display_item = self.__display_item_proxy.item
        return display_item.uuid if display_item else None

    def can_merge(self, command: Undo.UndoableCommand) -> bool:
        return isinstance(command, self.__class__) and bool(self.command_id) and self.command_id == command.command_id and self.__display_item_uuid == command.__display_item_uuid


class DisplayTypeChooserHandler(Declarative.Handler):
    def __init__(self, display_item: DisplayItem.DisplayItem, document_controller: DocumentController.DocumentController) -> None:
        super().__init__()
        self._document_controller = document_controller
        self._display_item = display_item
        self._display_type_items = (_("Default"), _("Line Plot"), _("Image"))
        self._display_type_flags = (None, "line_plot", "image")
        self._display_type_reverse_map = {None: 0, "line_plot": 1, "image": 2}
        self._current_index = self._display_type_reverse_map[self._display_item.display_type]

        u = Declarative.DeclarativeUI()

        self.ui_view = u.create_row(
            u.create_label(text=_("Display Type:"), width=120),
            u.create_combo_box(items=self._display_type_items, on_current_index_changed="change_display_type", current_index="@binding(_current_index)"),
            u.create_stretch()
        )

    def change_display_type(self,  widget: Declarative.UIWidget, current_index: int) -> None:
        current_display_type = self._display_type_flags[current_index]
        if self._display_item.display_type != current_display_type:
            command = ChangeDisplayTypeCommand(self._document_controller.document_model, self._display_item, display_type=current_display_type)
            command.perform()
            self._document_controller.push_undo_command(command)


def make_display_type_chooser(document_controller: DocumentController.DocumentController, display_item: DisplayItem.DisplayItem) -> typing.Tuple[UserInterface.BoxWidget, Event.EventListener]:
    ui = document_controller.ui
    display_type_row = ui.create_row_widget()
    display_type_items = ((_("Default"), None), (_("Line Plot"), "line_plot"), (_("Image"), "image"))
    display_type_reverse_map = {None: 0, "line_plot": 1, "image": 2}
    display_type_chooser = ui.create_combo_box_widget(items=display_type_items, item_getter=operator.itemgetter(0))

    def property_changed(name: str) -> None:
        if name == "display_type":
            display_type_chooser.current_index = display_type_reverse_map[display_item.display_type]

    listener = display_item.property_changed_event.listen(property_changed)

    def change_display_type(item: typing.Tuple[str, typing.Optional[str]]) -> None:
        if display_item.display_type != item[1]:
            command = ChangeDisplayTypeCommand(document_controller.document_model, display_item, display_type=item[1])
            command.perform()
            document_controller.push_undo_command(command)

    display_type_chooser.on_current_item_changed = change_display_type
    display_type_chooser.current_index = display_type_reverse_map.get(display_item.display_type, 0)
    display_type_row.add(ui.create_label_widget(_("Display Type:"), properties={"width": 120}))
    display_type_row.add(display_type_chooser)
    display_type_row.add_stretch()
    return display_type_row, listener


class ContrastStringConverter(Converter.ConverterLike[float, str]):

    def convert(self, value: typing.Optional[float]) -> typing.Optional[str]:
        if value is not None:
            return f"{value:0.2f}" if value >= 1 else f"1 / {1 / value:0.2f}" if value > 0 else f"{0.0:0.2f}"
        return None

    def convert_back(self, value_str: typing.Optional[str]) -> typing.Optional[float]:
        if value_str is not None:
            value_str = ''.join(value_str.split())
            if value_str.startswith("1/"):
                value = Converter.FloatToStringConverter().convert_back(value_str[2:]) or 0.0
                return 1 / value
            else:
                return Converter.FloatToStringConverter().convert_back(value_str)
        return None


class ContrastIntegerConverter(Converter.ConverterLike[float, int]):
    def __init__(self, n: int) -> None:
        self.n = n

    def convert(self, value: typing.Optional[float]) -> typing.Optional[int]:
        if value is not None:
            return int(math.log10(value) * self.n // 2) + (self.n // 2) if value > 0 else self.n
        return None

    def convert_back(self, value_int: typing.Optional[int]) -> typing.Optional[float]:
        if value_int is not None:
            return math.pow(10, (value_int - self.n // 2) / (self.n // 2))
        return None


class GammaStringConverter(Converter.ConverterLike[float, str]):

    def convert(self, value: typing.Optional[float]) -> typing.Optional[str]:
        if value is not None:
            return f"{value:0.2f}" if value >= 1 else f"1 / {1 / value:0.3f}" if value > 0 else f"{0.0:0.2f}"
        return None

    def convert_back(self, value_str: typing.Optional[str]) -> typing.Optional[float]:
        if value_str is not None:
            value_str = ''.join(value_str.split())
            if value_str.startswith("1/"):
                value = Converter.FloatToStringConverter().convert_back(value_str[2:]) or 0.0
                return 1 / value
            else:
                return Converter.FloatToStringConverter().convert_back(value_str)
        return None


class GammaIntegerConverter(Converter.ConverterLike[float, int]):
    # gamma ranges from 1/N to N

    def convert(self, value: typing.Optional[float]) -> typing.Optional[int]:
        if value is not None:
            return 100 - int(math.log(value, 10) * 50 + 50) if value > 0 else 0
        return 0

    def convert_back(self, value_int: typing.Optional[int]) -> typing.Optional[float]:
        if value_int is not None:
            return math.pow(10, ((100 - value_int) - 50) / 50)
        return None


def make_complex_display_type_chooser(document_controller: DocumentController.DocumentController,
                                      display_data_channel: DisplayItem.DisplayDataChannel,
                                      include_log_abs: bool = True) -> typing.Tuple[typing.Optional[UserInterface.BoxWidget], typing.Optional[Event.EventListener]]:
    if not (display_data_channel.data_item and display_data_channel.data_item.is_data_complex_type):
        return None, None
    ui = document_controller.ui
    display_type_row = ui.create_row_widget()
    display_type_options = [(_("Log Absolute"), "log-absolute")] if include_log_abs else list()
    display_type_options.extend([(_("Absolute"), "absolute"), (_("Phase"), "phase"), (_("Real"), "real"), (_("Imaginary"), "imaginary")])
    display_type_reverse_map = {p[1]: i for i, p in enumerate(display_type_options)}
    display_type_chooser = ui.create_combo_box_widget(items=display_type_options, item_getter=operator.itemgetter(0))

    def property_changed(name: str) -> None:
        if name == "complex_display_type":
            display_type_chooser.current_index = display_type_reverse_map.get(display_data_channel.complex_display_type or str(), 0)

    listener = display_data_channel.property_changed_event.listen(property_changed)

    def change_display_type(item: typing.Tuple[str, typing.Optional[str]]) -> None:
        if display_data_channel.complex_display_type != item[1]:
            command = DisplayPanel.ChangeDisplayDataChannelCommand(document_controller.document_model, display_data_channel, complex_display_type=item[1])
            command.perform()
            document_controller.push_undo_command(command)

    display_type_chooser.on_current_item_changed = change_display_type
    display_type_chooser.current_index = display_type_reverse_map.get(display_data_channel.complex_display_type or str(), 0)
    display_type_row.add(ui.create_label_widget(_("Complex Display Type:"), properties={"width": 120}))
    display_type_row.add(display_type_chooser)
    display_type_row.add_stretch()
    return display_type_row, listener


class ImageDisplayInspectorSection(InspectorSection):
    """Display type inspector."""

    def __init__(self, document_controller: DocumentController.DocumentController, display_item: DisplayItem.DisplayItem) -> None:
        super().__init__(document_controller.ui, "display-limits", _("Image Display"))

        self._image_diaplay_handler = DisplayTypeChooserHandler(display_item, document_controller)
        widget = Declarative.DeclarativeWidget(document_controller.ui, document_controller.event_loop,
                                               self._image_diaplay_handler)

        self.add_widget_to_content(widget)


class LegendPositionChooserHandler(Declarative.Handler):
    def __init__(self, display_item: DisplayItem.DisplayItem, document_controller: DocumentController.DocumentController) -> None:
        super().__init__()
        self._document_controller = document_controller
        self._display_item = display_item
        self._legend_position_items = (_("None"), _("Top Left"), _("Top Right"), _("Outer Left"), _("Outer Right"))
        self._legend_position_flags = (None, "top-left", "top-right", "outer-left", "outer-right")
        self._legend_position_reverse_map = {p: i for i, p in enumerate(self._legend_position_flags)}
        self._current_index = self._legend_position_reverse_map.get(display_item.get_display_property("legend_position", None), 0)

        u = Declarative.DeclarativeUI()

        self.ui_view = u.create_row(
            u.create_label(text=_("Legend Position:"), width=120),
            u.create_combo_box(items=self._legend_position_items, on_current_index_changed="change_legend_position", current_index="@binding(_current_index)"),
            u.create_stretch()
        )

    def change_legend_position(self,  widget: Declarative.UIWidget, current_index: int) -> None:
        current_legend_position = self._legend_position_flags[current_index]
        old_legend_position = self._display_item.get_display_property("legend_position", None)
        if old_legend_position != current_legend_position:
            command = DisplayPanel.ChangeDisplayCommand(self._document_controller.document_model, self._display_item,
                                                        title=_("Legend Position"), command_id="change_legend_position",
                                                        is_mergeable=True, legend_position=current_legend_position)
            command.perform()
            self._document_controller.push_undo_command(command)


class LinePlotDisplaySectionHandler(Declarative.Handler):
    def __init__(self, document_controller: DocumentController.DocumentController, display_item: DisplayItem.DisplayItem):
        super().__init__()

        self._y_min_model = DisplayItemDisplayPropertyCommandModel(document_controller, display_item, "y_min")
        self._y_max_model = DisplayItemDisplayPropertyCommandModel(document_controller, display_item, "y_max")
        self._left_channel_model = DisplayItemDisplayPropertyCommandModel(document_controller, display_item, "left_channel")
        self._right_channel_model = DisplayItemDisplayPropertyCommandModel(document_controller, display_item, "right_channel")
        self._y_style_model = DisplayItemDisplayPropertyCommandModel(document_controller, display_item, "y_style")

        self._float_to_string_converter = BetterFloatToStringConverter(pass_none=True)

        class LogCheckedToCheckStateConverter(Converter.ConverterLike[str, bool]):
            """ Convert between bool and checked/unchecked strings. """

            def convert(self, value: typing.Optional[str]) -> typing.Optional[bool]:
                """ Convert bool to checked or unchecked string """
                return value == "log"

            def convert_back(self, value: typing.Optional[bool]) -> typing.Optional[str]:
                """ Convert checked or unchecked string to bool """
                return "log" if value else "linear"

        self._log_checked_to_check_state_converter = LogCheckedToCheckStateConverter()

        u = Declarative.DeclarativeUI()

        self.ui_view = u.create_column(
            u.create_row(
                u.create_label(text=_("Display:"), width=120),
                u.create_line_edit(text="@binding(_y_min_model.value, converter=_float_to_string_converter)", width=72, placeholder_text=_("Auto")),
                u.create_spacing(8),
                u.create_line_edit(text="@binding(_y_max_model.value, converter=_float_to_string_converter)", width=72, placeholder_text=_("Auto")),
                u.create_stretch()
            ),
            u.create_row(
                u.create_label(text=_("Channels:"), width=120),
                u.create_line_edit(text="@binding(_left_channel_model.value, converter=_float_to_string_converter)", width=72, placeholder_text=_("Auto")),
                u.create_spacing(8),
                u.create_line_edit(text="@binding(_right_channel_model.value, converter=_float_to_string_converter)", width=72, placeholder_text=_("Auto")),
                u.create_stretch()
            ),
            u.create_row(
                u.create_check_box(text=_("Log Scale (Y)"), checked="@binding(_y_style_model.value, converter=_log_checked_to_check_state_converter)"),
                u.create_stretch()
            )
        )


class LinePlotDisplayInspectorSection(InspectorSection):

    """
        Subclass InspectorSection to implement display limits inspector.
    """

    def __init__(self, document_controller: DocumentController.DocumentController, display_item: DisplayItem.DisplayItem) -> None:
        super().__init__(document_controller.ui, "line-plot", _("Line Plot Display"))

        self._display_type_chooser = DisplayTypeChooserHandler(display_item, document_controller)
        display_type_chooser_widget = Declarative.DeclarativeWidget(document_controller.ui, document_controller.event_loop, self._display_type_chooser)

        self._line_plot_display_section_handler = LinePlotDisplaySectionHandler(document_controller, display_item)
        widget = Declarative.DeclarativeWidget(document_controller.ui, document_controller.event_loop, self._line_plot_display_section_handler)

        self._legend_position_chooser = LegendPositionChooserHandler(display_item, document_controller)
        legend_position_chooser_widget = Declarative.DeclarativeWidget(document_controller.ui, document_controller.event_loop, self._legend_position_chooser)

        self.add_widget_to_content(display_type_chooser_widget)
        self.add_widget_to_content(widget)
        self.add_widget_to_content(legend_position_chooser_widget)

        self.finish_widget_content()


class SequenceSectionHandler(Declarative.Handler):
    def __init__(self, document_controller: DocumentController.DocumentController, display_data_channel: DisplayItem.DisplayDataChannel) -> None:
        super().__init__()

        data_item = display_data_channel.data_item
        assert data_item

        self.sequence_index_model = DisplayDataChannelPropertyCommandModel(document_controller, display_data_channel, "sequence_index", title=_("Change Sequence Index"), command_id="change_sequence_index")
        self.sequence_index_maximum = data_item.dimensional_shape[0] -1  if display_data_channel.data_item else 0

        u = Declarative.DeclarativeUI()

        self._int_to_string_converter = Converter.IntegerToStringConverter()

        self.ui_view = u.create_row(
            u.create_label(text="Index", width=60),
            u.create_spacing(8),
            u.create_slider(value="@binding(sequence_index_model.value)", maximum=self.sequence_index_maximum, width=144),
            u.create_spacing(8),
            u.create_line_edit(text="@binding(sequence_index_model.value, converter=_int_to_string_converter)", width=60),
            u.create_stretch()
        )


class SequenceInspectorSection(InspectorSection):

    """
        Subclass InspectorSection to implement slice inspector.
    """

    def __init__(self, document_controller: DocumentController.DocumentController, display_data_channel: DisplayItem.DisplayDataChannel) -> None:
        super().__init__(document_controller.ui, "sequence", _("Sequence"))

        self._sequence_section_handler = SequenceSectionHandler(document_controller, display_data_channel)

        widget = Declarative.DeclarativeWidget(document_controller.ui, document_controller.event_loop,
                                               self._sequence_section_handler)
        self.add_widget_to_content(widget)


class CollectionIndexModel(Observable.Observable):
    def __init__(self, display_data_channel: DisplayItem.DisplayDataChannel, collection_index_model: Model.PropertyModel[typing.Tuple[int, ...]], index: int) -> None:
        super().__init__()

        data_item = display_data_channel.data_item

        assert data_item
        self.__display_data_channel = display_data_channel
        self.__data_item = data_item
        self.__index = index
        self.__collection_index_base = 1 if self.__data_item.is_sequence else 0
        self.__collection_index_model = collection_index_model
        self.__collection_index_model_listener = self.__collection_index_model.property_changed_event.listen(
            ReferenceCounting.weak_partial(CollectionIndexModel.__handle_collection_index_changed, self))
        self.__last_value = self.value

    def __handle_collection_index_changed(self, property_name: str) -> None:
        if property_name == "value":
            if self.value != self.__last_value:
                self.__last_value = self.value
                self.notify_property_changed("value")

    @property
    def display_data_channel(self) -> DisplayItem.DisplayDataChannel:
        return self.__display_data_channel

    @property
    def index_maximum(self) -> int:
        return self.__data_item.dimensional_shape[self.__collection_index_base + self.__index] - 1

    @property
    def index(self) -> int:
        return self.__index

    @property
    def value(self) -> int:
        tuple_value = self.__collection_index_model.value
        return tuple_value[self.__index] if tuple_value else 0

    @value.setter
    def value(self, value: int) -> None:
        tuple_value = self.__collection_index_model.value
        collection_index = list(tuple_value) if tuple_value else []
        collection_index[self.__index] = value
        self.__collection_index_model.value = tuple(collection_index)
        self.__last_value = self.value


class CollectionIndexHandler(Declarative.Handler):
    def __init__(self, collection_model: CollectionIndexModel) -> None:
        super().__init__()

        self._collection_model = collection_model
        self._int_to_string_converter = Converter.IntegerToStringConverter()

        u = Declarative.DeclarativeUI()
        self.ui_view = u.create_row(
                u.create_label(text="{}: {}".format(_("Index"), self._collection_model.index), width=60),
                u.create_spacing(8),
                u.create_line_edit(text="@binding(_collection_model.value, converter=_int_to_string_converter)", width=60),
                u.create_spacing(8),
                u.create_slider(value="@binding(_collection_model.value)", maximum=self._collection_model.index_maximum, width=144),
                u.create_stretch()
            )


class CollectionIndexSectionHandler(Declarative.Handler):
    def __init__(self, collections_models: typing.Sequence[CollectionIndexModel]) -> None:
        super().__init__()

        self._collection_index_models = collections_models
        u = Declarative.DeclarativeUI()

        self.ui_view = u.create_column(items=f"_collection_index_models", item_component_id="collection_index", spacing=4)

    def create_handler(self, component_id: str, container: typing.Optional[Symbolic.ComputationVariable] = None, item: typing.Any = None, **kwargs: typing.Any) -> typing.Optional[Declarative.HandlerLike]:
        collection_index_model = typing.cast(CollectionIndexModel, item)
        return CollectionIndexHandler(collection_index_model)


class CollectionIndexInspectorSection(InspectorSection):
    def __init__(self, document_controller: DocumentController.DocumentController, display_data_channel: DisplayItem.DisplayDataChannel) -> None:
        super().__init__(document_controller.ui, "collection-index", _("Index"))
        self.__document_controller = document_controller
        self.__display_data_channel = display_data_channel
        self.__event_loop = document_controller.event_loop
        self.__pending_call: typing.Optional[asyncio.Handle] = None
        self.__enable_ref: list[bool] = [False]

        data_item = display_data_channel.data_item
        assert data_item

        self.__collection_index_models: list[CollectionIndexModel] = []

        self.__collection_index_model = DisplayDataChannelPropertyCommandModel(document_controller,
                                                                               display_data_channel, "collection_index",
                                                                               title=_("Change Collection Index"),
                                                                               command_id="change_collection_index")

        for index in range(data_item.collection_dimension_count):
            self.__collection_index_models.append(CollectionIndexModel(display_data_channel, self.__collection_index_model, index))

        widget = Declarative.DeclarativeWidget(document_controller.ui, document_controller.event_loop,
                                               CollectionIndexSectionHandler(self.__collection_index_models))
        self.__data_item_changed_event_listener = data_item.data_item_changed_event.listen(
            ReferenceCounting.weak_partial(CollectionIndexInspectorSection.__handle_data_item_changed,
                                           self)) if data_item else None
        self.__handle_data_item_changed()
        self.add_widget_to_content(widget)

    def __handle_data_item_changed(self) -> None:
        if threading.current_thread() != threading.main_thread():
            if self.__pending_call:
                self.__pending_call.cancel()

    def close(self) -> None:
        self.__collection_index_model.close()
        self.__collection_index_model = typing.cast(typing.Any, None)
        super().close()


class SliceSectionHandler(Declarative.Handler):
    def __init__(self, document_controller: DocumentController.DocumentController, display_data_channel: DisplayItem.DisplayDataChannel):
        super().__init__()

        self.slice_center_model = DisplayDataChannelPropertyCommandModel(document_controller, display_data_channel, "slice_center", title=_("Change Slice"), command_id="change_slice_center")
        self.slice_width_model = DisplayDataChannelPropertyCommandModel(document_controller, display_data_channel, "slice_width", title=_("Change Slice"), command_id="change_slice_width")

        self.slice_center_maximum = display_data_channel.data_item.dimensional_shape[-1] - 1 if display_data_channel.data_item else 0
        self.slice_width_maximum = display_data_channel.data_item.dimensional_shape[-1] if display_data_channel.data_item else 0

        self._int_to_string_converter = Converter.IntegerToStringConverter()

        u = Declarative.DeclarativeUI()
        self.ui_view = u.create_column(
            u.create_row(
                u.create_label(text=_("Slice"), width=60),
                u.create_spacing(8),
                u.create_line_edit(width=60,
                                   text="@binding(slice_center_model.value, converter=_int_to_string_converter)"),
                u.create_spacing(8),
                u.create_slider(width=144, maximum=self.slice_center_maximum,
                                value="@binding(slice_center_model.value)"),
                u.create_stretch()
            ),
            u.create_row(
                u.create_label(text=_("Width"), width=60),
                u.create_spacing(8),
                u.create_line_edit(width=60,
                                   text="@binding(slice_width_model.value, converter=_int_to_string_converter)"),
                u.create_spacing(8),
                u.create_slider(width=144, minimum=1, maximum=self.slice_width_maximum,
                                value="@binding(slice_width_model.value)"),
                u.create_stretch()
            )
        )


class SliceInspectorSection(InspectorSection):
    def __init__(self, document_controller: DocumentController.DocumentController, display_data_channel: DisplayItem.DisplayDataChannel) -> None:
        super().__init__(document_controller.ui, "slice", _("Slice"))
        self.__document_controller = document_controller
        self.__display_data_channel = display_data_channel
        self.__event_loop = document_controller.event_loop
        self.__pending_call: typing.Optional[asyncio.Handle] = None
        self.__enable_ref: list[bool] = [False]

        data_item = display_data_channel.data_item
        assert data_item

        self._slice_section_handler = SliceSectionHandler(document_controller, display_data_channel)

        widget = Declarative.DeclarativeWidget(document_controller.ui, document_controller.event_loop, self._slice_section_handler)
        self.__data_item_changed_event_listener = data_item.data_item_changed_event.listen(ReferenceCounting.weak_partial(SliceInspectorSection.__handle_data_item_changed, self)) if data_item else None
        self.__handle_data_item_changed()
        self.add_widget_to_content(widget)

    def __handle_data_item_changed(self) -> None:
        if threading.current_thread() != threading.main_thread():
            if self.__pending_call:
                self.__pending_call.cancel()


class RadianToDegreeStringConverter(Converter.ConverterLike[float, str]):
    """
        Converter object to convert from radian value to degree string and back.
    """
    def convert(self, value: typing.Optional[float]) -> typing.Optional[str]:
        if value is not None:
            return "{0:.4f}°".format(math.degrees(value))
        return None

    def convert_back(self, value_str: typing.Optional[str]) -> typing.Optional[float]:
        if value_str is not None:
            return math.radians(Converter.FloatToStringConverter().convert_back(value_str) or 0.0)
        return None


class CalibratedValueFloatToStringConverter(Converter.ConverterLike[float, str]):
    """Converter object to convert from calibrated value to string and back.

    If uniform is true, the converter will fall back to uncalibrated value if the calibrations have
    different units.
    """
    def __init__(self, display_item: DisplayItem.DisplayItem, index: int, uniform: bool = False) -> None:
        self.__display_item = display_item
        self.__index = index
        self.__uniform = uniform

    def __get_calibration(self) -> Calibration.Calibration:
        index = self.__index
        calibrations = self.__display_item.displayed_datum_calibrations
        if self.__uniform:
            unit_set = set(calibration.units if calibration.units else '' for calibration in calibrations)
            if len(unit_set) > 1:
                return Calibration.Calibration()
        dimension_count = len(calibrations)
        if index < 0:
            index = dimension_count + index
        if index >= 0 and index < dimension_count:
            return calibrations[index]
        else:
            return Calibration.Calibration()

    def get_units(self) -> str:
        return self.__get_calibration().units

    def __get_data_size(self) -> int:
        index = self.__index
        display_data_shape = self.__display_item.display_data_shape
        dimension_count = len(display_data_shape) if display_data_shape is not None else 0
        if index < 0:
            index = dimension_count + index
        if index >= 0 and index < dimension_count and display_data_shape is not None:
            return display_data_shape[index]
        else:
            return 1

    def convert_calibrated_value_to_str(self, calibrated_value: float) -> str:
        calibration = self.__get_calibration()
        return calibration.convert_calibrated_value_to_str(calibrated_value)

    def convert_to_calibrated_value(self, value: float) -> float:
        calibration = self.__get_calibration()
        data_size = self.__get_data_size()
        return calibration.convert_to_calibrated_value(data_size * value)

    def convert_from_calibrated_value(self, calibrated_value: float) -> float:
        calibration = self.__get_calibration()
        data_size = self.__get_data_size()
        return calibration.convert_from_calibrated_value(calibrated_value) / data_size

    def convert(self, value: typing.Optional[float]) -> typing.Optional[str]:
        if value is not None:
            calibration = self.__get_calibration()
            data_size = self.__get_data_size()
            return calibration.convert_to_calibrated_value_str(data_size * value, value_range=(0, data_size), samples=data_size)
        return None

    def convert_back(self, value_str: typing.Optional[str]) -> typing.Optional[float]:
        if value_str is not None:
            calibration = self.__get_calibration()
            data_size = self.__get_data_size()
            value = Converter.FloatToStringConverter().convert_back(value_str)
            if value is not None:
                return calibration.convert_from_calibrated_value(value) / data_size
        return None


class CalibratedSizeFloatToStringConverter(Converter.ConverterLike[float, str]):
    """
        Converter object to convert from calibrated size to string and back.
        """

    def __init__(self, display_item: DisplayItem.DisplayItem, index: int, factor: float = 1.0, uniform: bool = False) -> None:
        self.__display_item = display_item
        self.__index = index
        self.__factor = factor
        self.__uniform = uniform

    def __get_calibration(self) -> Calibration.Calibration:
        index = self.__index
        calibrations = self.__display_item.displayed_datum_calibrations
        if self.__uniform:
            unit_set = set(calibration.units if calibration.units else '' for calibration in calibrations)
            if len(unit_set) > 1:
                return Calibration.Calibration()
        dimension_count = len(calibrations)
        if index < 0:
            index = dimension_count + index
        if index >= 0 and index < dimension_count:
            return self.__display_item.displayed_datum_calibrations[index]
        else:
            return Calibration.Calibration()

    def __get_data_size(self) -> int:
        index = self.__index
        display_data_shape = self.__display_item.display_data_shape
        dimension_count = len(display_data_shape) if display_data_shape else 0
        if index < 0:
            index = dimension_count + index
        if index >= 0 and index < dimension_count and display_data_shape is not None:
            return display_data_shape[index]
        else:
            return 1

    def convert_calibrated_value_to_str(self, calibrated_value: float) -> str:
        calibration = self.__get_calibration()
        return calibration.convert_calibrated_size_to_str(calibrated_value)

    def convert_to_calibrated_value(self, size: float) -> float:
        calibration = self.__get_calibration()
        data_size = self.__get_data_size()
        return calibration.convert_to_calibrated_size(data_size * size * self.__factor)

    def convert(self, value: typing.Optional[float]) -> typing.Optional[str]:
        if value is not None:
            calibration = self.__get_calibration()
            data_size = self.__get_data_size()
            return calibration.convert_to_calibrated_size_str(data_size * value * self.__factor, value_range=(0, data_size), samples=data_size)
        return None

    def convert_back(self, value_str: typing.Optional[str]) -> typing.Optional[float]:
        if value_str is not None:
            calibration = self.__get_calibration()
            data_size = self.__get_data_size()
            value = Converter.FloatToStringConverter().convert_back(value_str)
            if value is not None:
                return calibration.convert_from_calibrated_size(value) / data_size / self.__factor
        return None


class CalibratedBinding(Binding.Binding):
    def __init__(self, display_item: DisplayItem.DisplayItem, value_binding: Binding.Binding, converter: Converter.ConverterLike[float, str]) -> None:
        super().__init__(None, converter=converter)
        self.__display_item = display_item
        self.__value_binding = value_binding
        self.__converter_x = converter  # mypy bug (it uses base self.__converter type if named the same)

        self.__value_binding.target_setter = ReferenceCounting.weak_partial(CalibratedBinding.__update_target, self)

        self.__calibrations_changed_event_listener = display_item.display_property_changed_event.listen(ReferenceCounting.weak_partial(CalibratedBinding.__calibrations_changed, self))

    def __update_target(self, value: typing.Any) -> None:
        self.update_target_direct(self.get_target_value())

    def __calibrations_changed(self, key: str) -> None:
        if key == "displayed_dimensional_calibrations":
            self.__update_target(self.__display_item.displayed_datum_calibrations)

    # set the model value from the target ui element text.
    def update_source(self, target_value: typing.Any) -> None:
        converted_value = self.__converter_x.convert_back(target_value)
        self.__value_binding.update_source(converted_value)

    # get the value from the model and return it as a string suitable for the target ui element.
    # in this binding, it combines the two source bindings into one.
    def get_target_value(self) -> typing.Optional[str]:
        value = self.__value_binding.get_target_value()
        return self.__converter_x.convert(value) if value is not None else None


class CalibratedValueBinding(CalibratedBinding):
    def __init__(self, index: int, display_item: DisplayItem.DisplayItem, value_binding: Binding.Binding) -> None:
        converter = CalibratedValueFloatToStringConverter(display_item, index)
        super().__init__(display_item, value_binding, converter)


class CalibratedSizeBinding(CalibratedBinding):
    def __init__(self, index: int, display_item: DisplayItem.DisplayItem, value_binding: Binding.Binding) -> None:
        converter = CalibratedSizeFloatToStringConverter(display_item, index)
        super().__init__(display_item, value_binding, converter)


class CalibratedWidthBinding(CalibratedBinding):
    def __init__(self, display_item: DisplayItem.DisplayItem, value_binding: Binding.Binding) -> None:
        display_data_shape = display_item.display_data_shape
        factor = 1.0 / (display_data_shape[0] if display_data_shape is not None else 1)
        converter = CalibratedSizeFloatToStringConverter(display_item, 0, factor)  # width is stored in pixels. argh.
        super().__init__(display_item, value_binding, converter)


class CalibratedLengthBinding(Binding.Binding):
    def __init__(self, display_item: DisplayItem.DisplayItem, start_binding: Binding.Binding, end_binding: Binding.Binding) -> None:
        super().__init__(None)
        self.__display_item = display_item
        self.__x_converter = CalibratedValueFloatToStringConverter(display_item, 1, uniform=True)
        self.__y_converter = CalibratedValueFloatToStringConverter(display_item, 0, uniform=True)
        self.__size_converter = CalibratedSizeFloatToStringConverter(display_item, 0, uniform=True)
        self.__start_binding = start_binding
        self.__end_binding = end_binding
        self.__start_binding.target_setter = ReferenceCounting.weak_partial(CalibratedLengthBinding.__update_target, self)
        self.__end_binding.target_setter = ReferenceCounting.weak_partial(CalibratedLengthBinding.__update_target, self)
        self.__calibrations_changed_event_listener = display_item.display_property_changed_event.listen(ReferenceCounting.weak_partial(CalibratedLengthBinding.__calibrations_changed, self))

    def __update_target(self, value: typing.Any) -> None:
        self.update_target_direct(self.get_target_value())

    def __calibrations_changed(self, key: str) -> None:
        if key == "displayed_dimensional_calibrations":
            self.__update_target(self.__display_item.displayed_datum_calibrations)

    # set the model value from the target ui element text.
    def update_source(self, target_value: typing.Any) -> None:
        start = self.__start_binding.get_target_value() or Geometry.FloatPoint()
        end = self.__end_binding.get_target_value() or Geometry.FloatPoint()
        calibrated_start = Geometry.FloatPoint(y=self.__y_converter.convert_to_calibrated_value(start[0]), x=self.__x_converter.convert_to_calibrated_value(start[1]))
        calibrated_end = Geometry.FloatPoint(y=self.__y_converter.convert_to_calibrated_value(end[0]), x=self.__x_converter.convert_to_calibrated_value(end[1]))
        delta = calibrated_end - calibrated_start
        angle = -math.atan2(delta.y, delta.x)
        new_calibrated_end = calibrated_start + target_value * Geometry.FloatSize(height=-math.sin(angle), width=math.cos(angle))
        end = Geometry.FloatPoint(y=self.__y_converter.convert_from_calibrated_value(new_calibrated_end.y), x=self.__x_converter.convert_from_calibrated_value(new_calibrated_end.x))
        self.__end_binding.update_source(end)

    # get the value from the model and return it as a string suitable for the target ui element.
    # in this binding, it combines the two source bindings into one.
    def get_target_value(self) -> typing.Optional[str]:
        start = self.__start_binding.get_target_value() or Geometry.FloatPoint()
        end = self.__end_binding.get_target_value() or Geometry.FloatPoint()
        calibrated_dy = self.__y_converter.convert_to_calibrated_value(end[0]) - self.__y_converter.convert_to_calibrated_value(start[0])
        calibrated_dx = self.__x_converter.convert_to_calibrated_value(end[1]) - self.__x_converter.convert_to_calibrated_value(start[1])
        calibrated_value = math.sqrt(calibrated_dx * calibrated_dx + calibrated_dy * calibrated_dy)
        return self.__size_converter.convert_calibrated_value_to_str(calibrated_value)


class CalibratedAngleBinding(Binding.Binding):
    def __init__(self, display_item: DisplayItem.DisplayItem, start_binding: Binding.Binding, end_binding: Binding.Binding) -> None:
        super().__init__(None)
        self.__display_item = display_item
        self.__x_converter = CalibratedValueFloatToStringConverter(display_item, 1, uniform=True)
        self.__y_converter = CalibratedValueFloatToStringConverter(display_item, 0, uniform=True)
        self.__size_converter = CalibratedSizeFloatToStringConverter(display_item, 0, uniform=True)
        self.__start_binding = start_binding
        self.__end_binding = end_binding
        self.__start_binding.target_setter = ReferenceCounting.weak_partial(CalibratedAngleBinding.__update_target, self)
        self.__end_binding.target_setter = ReferenceCounting.weak_partial(CalibratedAngleBinding.__update_target, self)
        self.__calibrations_changed_event_listener = display_item.display_property_changed_event.listen(ReferenceCounting.weak_partial(CalibratedAngleBinding.__calibrations_changed, self))

    def __update_target(self, value: typing.Any) -> None:
        self.update_target_direct(self.get_target_value())

    def __calibrations_changed(self, key: str) -> None:
        if key == "displayed_dimensional_calibrations":
            self.__update_target(self.__display_item.displayed_datum_calibrations)

    # set the model value from the target ui element text.
    def update_source(self, target_value: typing.Any) -> None:
        start = self.__start_binding.get_target_value() or Geometry.FloatPoint()
        end = self.__end_binding.get_target_value() or Geometry.FloatPoint()
        calibrated_start = Geometry.FloatPoint(y=self.__y_converter.convert_to_calibrated_value(start[0]),
                                               x=self.__x_converter.convert_to_calibrated_value(start[1]))
        calibrated_dy = self.__y_converter.convert_to_calibrated_value(end[0]) - self.__y_converter.convert_to_calibrated_value(start[0])
        calibrated_dx = self.__x_converter.convert_to_calibrated_value(end[1]) - self.__x_converter.convert_to_calibrated_value(start[1])
        length = math.sqrt(calibrated_dy * calibrated_dy + calibrated_dx * calibrated_dx)
        angle = RadianToDegreeStringConverter().convert_back(target_value) or 0.0
        new_calibrated_end = calibrated_start + length * Geometry.FloatSize(height=-math.sin(angle), width=math.cos(angle))
        end = Geometry.FloatPoint(y=self.__y_converter.convert_from_calibrated_value(new_calibrated_end.y),
                                  x=self.__x_converter.convert_from_calibrated_value(new_calibrated_end.x))
        self.__end_binding.update_source(end)

    # get the value from the model and return it as a string suitable for the target ui element.
    # in this binding, it combines the two source bindings into one.
    def get_target_value(self) -> typing.Optional[str]:
        start = self.__start_binding.get_target_value() or Geometry.FloatPoint()
        end = self.__end_binding.get_target_value() or Geometry.FloatPoint()
        calibrated_dy = self.__y_converter.convert_to_calibrated_value(end[0]) - self.__y_converter.convert_to_calibrated_value(start[0])
        calibrated_dx = self.__x_converter.convert_to_calibrated_value(end[1]) - self.__x_converter.convert_to_calibrated_value(start[1])
        return RadianToDegreeStringConverter().convert(-math.atan2(calibrated_dy, calibrated_dx))


class DisplayItemCalibratedValueModel(Model.PropertyModel[typing.Any]):
    """ Model to catch the property changed event for the calibration changing that can trigger a UI update """
    def __init__(self, property_model: Model.PropertyModel[typing.Any],
                 converter: Converter.ConverterLike[typing.Any, typing.Any],
                 display_item: DisplayItem.DisplayItem):
        super().__init__()
        self.__property_model = property_model
        self.__converter = converter
        self.__display_item = display_item

        self.__display_item_listener = self.__display_item.display_property_changed_event.listen(
            ReferenceCounting.weak_partial(DisplayItemCalibratedValueModel.__on_calibration_changed, self))
        self.__property_listener = self.__property_model.property_changed_event.listen(
            ReferenceCounting.weak_partial(DisplayItemCalibratedValueModel.__on_value_changed, self))

    def __on_calibration_changed(self, property: str) -> None:
        if property == "displayed_dimensional_calibrations":
            self.notify_property_changed("value")

    def __on_value_changed(self, property: str) -> None:
        self.notify_property_changed("value")

    @property
    def value(self) -> typing.Any:
        return self.__converter.convert(self.__property_model.value)

    @value.setter
    def value(self, value: typing.Any) -> None:
        self.__property_model.value = self.__converter.convert_back(value)


class TuplePropertyElementModel(Model.PropertyModel[typing.Any]):
    def __init__(self, source: Model.PropertyModel[tuple[typing.Any]], index: int):
        super().__init__()
        self.__source = source
        self.__index = index
        self.__listener = self.__source.property_changed_event.listen(
            ReferenceCounting.weak_partial(TuplePropertyElementModel.__on_tuple_changed, self))

    @property
    def value(self) -> typing.Any:
        tuple_value = self.__source.value
        return tuple_value[self.__index] if tuple_value else None

    @value.setter
    def value(self, new_value: typing.Any) -> None:
        if self.value != new_value:
            tuple_value = self.__source.value
            tuple_as_list = list(tuple_value) if tuple_value else []
            tuple_as_list[self.__index] = new_value
            self.__source.value = tuple(tuple_as_list)

    def __on_tuple_changed(self, property_name: str) -> None:
        if property_name == "value":
            self.notify_property_changed("value")


class LineLengthModel(Model.PropertyModel[float]):
    def __init__(self, start_model: Model.PropertyModel[typing.Any], end_model: Model.PropertyModel[typing.Any],
                 display_item: DisplayItem.DisplayItem):
        super().__init__()
        self.__start_model = start_model
        self.__end_model = end_model

        self.__x_converter = CalibratedValueFloatToStringConverter(display_item, 1, uniform=True)
        self.__y_converter = CalibratedValueFloatToStringConverter(display_item, 0, uniform=True)
        self.__size_converter = CalibratedSizeFloatToStringConverter(display_item, 0, uniform=True)

        self.__start_listener = self.__start_model.property_changed_event.listen(
            ReferenceCounting.weak_partial(LineLengthModel.__on_line_changed, self))
        self.__end_listener = self.__end_model.property_changed_event.listen(
            ReferenceCounting.weak_partial(LineLengthModel.__on_line_changed, self))

    def __on_line_changed(self, property: str) -> None:
        self.notify_property_changed("value")

    @property
    def value(self) -> typing.Any:
        start = self.__start_model.value or Geometry.FloatPoint()
        end = self.__end_model.value or Geometry.FloatPoint()
        calibrated_dy = self.__y_converter.convert_to_calibrated_value(end[0]) - self.__y_converter.convert_to_calibrated_value(start[0])
        calibrated_dx = self.__x_converter.convert_to_calibrated_value(end[1]) - self.__x_converter.convert_to_calibrated_value(start[1])
        calibrated_value = math.sqrt(calibrated_dx * calibrated_dx + calibrated_dy * calibrated_dy)
        return self.__size_converter.convert_calibrated_value_to_str(calibrated_value)

    @value.setter
    def value(self, target_value: typing.Any) -> None:
        start = self.__start_model.value or Geometry.FloatPoint()
        end = self.__end_model.value or Geometry.FloatPoint()
        calibrated_start = Geometry.FloatPoint(y=self.__y_converter.convert_to_calibrated_value(start[0]),
                                               x=self.__x_converter.convert_to_calibrated_value(start[1]))
        calibrated_end = Geometry.FloatPoint(y=self.__y_converter.convert_to_calibrated_value(end[0]),
                                             x=self.__x_converter.convert_to_calibrated_value(end[1]))
        delta = calibrated_end - calibrated_start
        angle = -math.atan2(delta.y, delta.x)
        new_calibrated_end = calibrated_start + target_value * Geometry.FloatSize(height=-math.sin(angle),
                                                                                  width=math.cos(angle))
        end = Geometry.FloatPoint(y=self.__y_converter.convert_from_calibrated_value(new_calibrated_end.y),
                                  x=self.__x_converter.convert_from_calibrated_value(new_calibrated_end.x))
        self.__end_model.value = end


class LineAngleModel(Model.PropertyModel[float]):
    def __init__(self, start_model: Model.PropertyModel[typing.Any], end_model: Model.PropertyModel[typing.Any],
                 display_item: DisplayItem.DisplayItem):
        super().__init__()
        self.__start_model = start_model
        self.__end_model = end_model

        self.__x_converter = CalibratedValueFloatToStringConverter(display_item, 1, uniform=True)
        self.__y_converter = CalibratedValueFloatToStringConverter(display_item, 0, uniform=True)
        self.__size_converter = CalibratedSizeFloatToStringConverter(display_item, 0, uniform=True)

        self.__start_listener = self.__start_model.property_changed_event.listen(
            ReferenceCounting.weak_partial(LineAngleModel.__on_line_changed, self))
        self.__end_listener = self.__end_model.property_changed_event.listen(
            ReferenceCounting.weak_partial(LineAngleModel.__on_line_changed, self))

    def __on_line_changed(self, property_name: str) -> None:
        self.notify_property_changed("value")

    @property
    def value(self) -> typing.Any:
        start = self.__start_model.value or Geometry.FloatPoint()
        end = self.__end_model.value or Geometry.FloatPoint()
        calibrated_dy = self.__y_converter.convert_to_calibrated_value(end[0]) - self.__y_converter.convert_to_calibrated_value(start[0])
        calibrated_dx = self.__x_converter.convert_to_calibrated_value(end[1]) - self.__x_converter.convert_to_calibrated_value(start[1])
        return RadianToDegreeStringConverter().convert(-math.atan2(calibrated_dy, calibrated_dx))

    @value.setter
    def value(self, target_value: typing.Any) -> None:
        start = self.__start_model.value or Geometry.FloatPoint()
        end = self.__end_model.value or Geometry.FloatPoint()
        calibrated_start = Geometry.FloatPoint(y=self.__y_converter.convert_to_calibrated_value(start[0]),
                                               x=self.__x_converter.convert_to_calibrated_value(start[1]))
        calibrated_dy = self.__y_converter.convert_to_calibrated_value(
            end[0]) - self.__y_converter.convert_to_calibrated_value(start[0])
        calibrated_dx = self.__x_converter.convert_to_calibrated_value(
            end[1]) - self.__x_converter.convert_to_calibrated_value(start[1])
        length = math.sqrt(calibrated_dy * calibrated_dy + calibrated_dx * calibrated_dx)
        angle = RadianToDegreeStringConverter().convert_back(target_value) or 0.0
        new_calibrated_end = calibrated_start + length * Geometry.FloatSize(height=-math.sin(angle),
                                                                            width=math.cos(angle))
        end = Geometry.FloatPoint(y=self.__y_converter.convert_from_calibrated_value(new_calibrated_end.y),
                                  x=self.__x_converter.convert_from_calibrated_value(new_calibrated_end.x))
        self.__end_model.value = end


class GraphicsInspectorHandler(Declarative.Handler):
    def __init__(self, document_controller: DocumentController.DocumentController,
                 display_item: DisplayItem.DisplayItem,
                 graphic: Graphics.Graphic):
        super().__init__()
        self.__document_controller = document_controller
        self.__display_item = display_item
        self.__graphic = graphic

        self._graphic_type_model = Model.PropertyModel[str]()
        self.__set_type_specifics()

        self._graphic_label_model = GraphicPropertyCommandModel(document_controller, display_item, graphic, "label", title=_("Change Label"), command_id="change_label")
        self._lock_position_model = GraphicPropertyCommandModel(self.__document_controller, self.__display_item, graphic, "is_position_locked", title=_(f"Change {self._graphic_type_model.value} Position Locked"), command_id=f"change_{self._graphic_type_model.value}_position_locked")
        self._lock_shape_model = GraphicPropertyCommandModel(self.__document_controller, self.__display_item, graphic, "is_shape_locked", title=_(f"Change {self._graphic_type_model.value} Shape Locked"), command_id=f"change_{self._graphic_type_model.value}_shape_locked")

        u = Declarative.DeclarativeUI()

        title_row = u.create_row(
            u.create_label(text="@binding(_graphic_type_model.value)", width=100),
            u.create_stretch(),
            u.create_line_edit(text="@binding(_graphic_label_model.value)", placeholder_text=_("None"), width=160),
            u.create_spacing(4)
        )

        pos_shape_row = self.__create_position_and_shape_ui()

        lock_row = u.create_row(
            u.create_spacing(3),
            u.create_label(text=_("Lock"), width=60, text_alignment_vertical="center"),
            u.create_check_box(text=_("Position"), checked="@binding(_lock_position_model.value)", text_alignment_vertical="center"),
            u.create_spacing(12),
            u.create_check_box(text=_("Shape"), checked="@binding(_lock_shape_model.value)", text_alignment_vertical="center"),
            u.create_stretch(),
            u.create_push_button(text="\N{BULLSEYE}", on_clicked="_move_to_center_clicked", width=26, text_alignment_horizontal="center"),
            u.create_spacing(4)
        )

        self.ui_view = u.create_column(
            title_row,
            u.create_spacing(4),
            pos_shape_row,
            u.create_spacing(4),
            lock_row,
            u.create_spacing(12),
            width=280
        )

    def __set_type_specifics(self) -> None:
        if isinstance(self.__graphic, Graphics.PointGraphic):
            self.__shape_and_pos_func = self.__create_point_shape_and_pos
            self._graphic_type_model.value = _("Point")
        elif isinstance(self.__graphic, Graphics.LineProfileGraphic):
            self.__shape_and_pos_func = self.__create_line_profile_shape_and_pos
            self._graphic_type_model.value = _("Line Profile")
        elif isinstance(self.__graphic, Graphics.LineGraphic):
            self.__shape_and_pos_func = self.__create_line_shape_and_pos
            self._graphic_type_model.value = _("Line")
        elif isinstance(self.__graphic, Graphics.RectangleGraphic):
            self.__shape_and_pos_func = self.__create_rectangle_shape_and_pos
            self._graphic_type_model.value = _("Rectangle")
        elif isinstance(self.__graphic, Graphics.EllipseGraphic):
            self.__shape_and_pos_func = self.__create_ellipse_shape_and_pos
            self._graphic_type_model.value = _("Ellipse")
        elif isinstance(self.__graphic, Graphics.IntervalGraphic):
            self.__shape_and_pos_func = self.__create_interval_shape_and_pos
            self._graphic_type_model.value = _("Interval")
        elif isinstance(self.__graphic, Graphics.SpotGraphic):
            self.__shape_and_pos_func = self.__create_spot_shape_and_pos
            self._graphic_type_model.value = _("Spot")
        elif isinstance(self.__graphic, Graphics.WedgeGraphic):
            self.__shape_and_pos_func = self.__create_wedge_shape_and_pos
            self._graphic_type_model.value = _("Wedge")
        elif isinstance(self.__graphic, Graphics.RingGraphic):
            self.__shape_and_pos_func = self.__create_ring_shape_and_pos
            self._graphic_type_model.value = _("Annular Ring")
        else:
            self.__shape_and_pos_func = self.__create_default_shape_and_position_ui
            self._graphic_type_model.value = _("")

    def __create_default_shape_and_position_ui(self) -> Declarative.UIDescriptionResult:
        u = Declarative.DeclarativeUI()
        return u.create_column()

    def __create_point_shape_and_pos(self) -> Declarative.UIDescriptionResult:
        u = Declarative.DeclarativeUI()
        position_model = GraphicPropertyCommandModel(self.__document_controller, self.__display_item, self.__graphic, "position", title=_("Change Position"), command_id="change_point_position")
        self._point_position_x_model = DisplayItemCalibratedValueModel(TuplePropertyElementModel(position_model, 1),
                                                                       CalibratedValueFloatToStringConverter(self.__display_item, 1),
                                                                       self.__display_item)
        self._point_position_y_model = DisplayItemCalibratedValueModel(TuplePropertyElementModel(position_model, 0),
                                                                       CalibratedValueFloatToStringConverter(
                                                                           self.__display_item, 0),
                                                                       self.__display_item)

        return u.create_row(
            u.create_spacing(20),
            u.create_label(text=_("X"), width=26),
            u.create_line_edit(text="@binding(_point_position_x_model.value)", width=98),
            u.create_spacing(8),
            u.create_label(text=_("Y"), width=26),
            u.create_line_edit(text="@binding(_point_position_y_model.value)", width=98),
            u.create_stretch()
        )

    def __create_line_profile_shape_and_pos(self) -> Declarative.UIDescriptionResult:
        u = Declarative.DeclarativeUI()
        display_data_shape = self.__display_item.display_data_shape
        factor = 1.0 / (display_data_shape[0] if display_data_shape is not None else 1)
        self._line_profile_width_model = DisplayItemCalibratedValueModel(
            GraphicPropertyCommandModel(self.__document_controller, self.__display_item, self.__graphic, "width", title=_("Change Width"), command_id="change_line_profile_width"),
            CalibratedSizeFloatToStringConverter(self.__display_item, 0, factor), self.__display_item)
        return u.create_column(
            self.__create_line_shape_and_pos(),
            u.create_spacing(4),
            u.create_row(
                u.create_spacing(20),
                u.create_label(text=_("Width"), width=52),
                u.create_line_edit(text="@binding(_line_profile_width_model.value)", width=98),
                u.create_stretch()
            )
        )

    def __create_line_shape_and_pos(self) -> Declarative.UIDescriptionResult:
        u = Declarative.DeclarativeUI()
        start_model = GraphicPropertyCommandModel(self.__document_controller, self.__display_item, self.__graphic, "start", title=_("Change Line Start"), command_id="change_line_start")
        end_model = GraphicPropertyCommandModel(self.__document_controller, self.__display_item, self.__graphic, "end", title=_("Change Line End"), command_id="change_line_end")
        self._x0_model = DisplayItemCalibratedValueModel(TuplePropertyElementModel(start_model, 1),
                                                         CalibratedValueFloatToStringConverter(self.__display_item, 1),
                                                         self.__display_item)
        self._y0_model = DisplayItemCalibratedValueModel(TuplePropertyElementModel(start_model, 0),
                                                         CalibratedValueFloatToStringConverter(self.__display_item, 0),
                                                         self.__display_item)
        self._x1_model = DisplayItemCalibratedValueModel(TuplePropertyElementModel(end_model, 1),
                                                         CalibratedValueFloatToStringConverter(self.__display_item, 1),
                                                         self.__display_item)
        self._y1_model = DisplayItemCalibratedValueModel(TuplePropertyElementModel(end_model, 0),
                                                         CalibratedValueFloatToStringConverter(self.__display_item, 0),
                                                         self.__display_item)
        self._length_model = LineLengthModel(start_model, end_model, self.__display_item)
        self._angle_model = LineAngleModel(start_model, end_model, self.__display_item)

        return u.create_column(
            u.create_row(
                u.create_spacing(20),
                u.create_label(text=_("X0"), width=26),
                u.create_line_edit(text="@binding(_x0_model.value)", width=98),
                u.create_spacing(8),
                u.create_label(text=_("Y0"), width=26),
                u.create_line_edit(text="@binding(_y0_model.value)", width=98),
                u.create_stretch()
            ),
            u.create_spacing(4),
            u.create_row(
                u.create_spacing(20),
                u.create_label(text=_("X1"), width=26),
                u.create_line_edit(text="@binding(_x1_model.value)", width=98),
                u.create_spacing(8),
                u.create_label(text=_("Y1"), width=26),
                u.create_line_edit(text="@binding(_y1_model.value)", width=98),
                u.create_stretch()
            ),
            u.create_spacing(4),
            u.create_row(
                u.create_spacing(20),
                u.create_label(text=_("L"), width=26),
                u.create_line_edit(text="@binding(_length_model.value)", width=98),
                u.create_spacing(8),
                u.create_label(text=_("A"), width=26),
                u.create_line_edit(text="@binding(_angle_model.value)", width=98),
                u.create_stretch()
            )
        )

    def __create_rectangle_shape_and_pos(self) -> Declarative.UIDescriptionResult:
        u = Declarative.DeclarativeUI()
        center_model = GraphicPropertyCommandModel(self.__document_controller, self.__display_item, self.__graphic, "center", title=_(f"Change {self._graphic_type_model.value} Center"), command_id=f"change_{self._graphic_type_model.value}_center")
        size_model = GraphicPropertyCommandModel(self.__document_controller, self.__display_item, self.__graphic, "size", title=_(f"Change {self._graphic_type_model.value} Size"), command_id=f"change_{self._graphic_type_model.value}_size")

        x_value_converter = CalibratedValueFloatToStringConverter(self.__display_item, 1)
        y_value_converter = CalibratedValueFloatToStringConverter(self.__display_item, 0)
        x_size_converter = CalibratedSizeFloatToStringConverter(self.__display_item, 1)
        y_size_converter = CalibratedSizeFloatToStringConverter(self.__display_item, 0)

        self._center_x_model = DisplayItemCalibratedValueModel(TuplePropertyElementModel(center_model, 1), x_value_converter, self.__display_item)
        self._center_y_model = DisplayItemCalibratedValueModel(TuplePropertyElementModel(center_model, 0), y_value_converter, self.__display_item)
        self._width_model = DisplayItemCalibratedValueModel(TuplePropertyElementModel(size_model, 1), x_size_converter, self.__display_item)
        self._height_model = DisplayItemCalibratedValueModel(TuplePropertyElementModel(size_model, 0), y_size_converter, self.__display_item)
        self._rotation_model = GraphicPropertyCommandModel(self.__document_controller, self.__display_item, self.__graphic, "rotation", title=_(f"Change {self._graphic_type_model.value} Rotation"), command_id=f"change_{self._graphic_type_model.value}_size")

        self._radian_to_degrees_string_converter = RadianToDegreeStringConverter()

        return u.create_column(
            u.create_row(
                u.create_spacing(20),
                u.create_label(text=_("X"), width=26),
                u.create_line_edit(text="@binding(_center_x_model.value)", width=98),
                u.create_spacing(8),
                u.create_label(text=_("Y"), width=26),
                u.create_line_edit(text="@binding(_center_y_model.value)", width=98),
                u.create_stretch()
            ),
            u.create_row(
                u.create_spacing(20),
                u.create_label(text=_("W"), width=26),
                u.create_line_edit(text="@binding(_width_model.value)", width=98),
                u.create_spacing(8),
                u.create_label(text=_("H"), width=26),
                u.create_line_edit(text="@binding(_height_model.value)", width=98),
                u.create_stretch()
            ),
            u.create_row(
                u.create_spacing(20),
                u.create_label(text=_("Rotation (deg)")),
                u.create_spacing(8),
                u.create_line_edit(text="@binding(_rotation_model.value, converter=_radian_to_degrees_string_converter)", width=98),
                u.create_stretch()
            ),
            spacing=4
        )

    def __create_ellipse_shape_and_pos(self) -> Declarative.UIDescriptionResult:
        # same tools as rectangle required
        return self.__create_rectangle_shape_and_pos()

    def __create_interval_shape_and_pos(self) -> Declarative.UIDescriptionResult:
        converter = CalibratedValueFloatToStringConverter(self.__display_item, -1)
        self._start_model = DisplayItemCalibratedValueModel(
            GraphicPropertyCommandModel(self.__document_controller, self.__display_item, self.__graphic, "start",
                                        title=_(f"Change {self._graphic_type_model.value} Start"),
                                        command_id=f"change_{self._graphic_type_model.value}_start"),
            converter, self.__display_item)
        self._end_model = DisplayItemCalibratedValueModel(
            GraphicPropertyCommandModel(self.__document_controller, self.__display_item, self.__graphic, "end",
                                        title=_(f"Change {self._graphic_type_model.value} End"),
                                        command_id=f"change_{self._graphic_type_model.value}_end"),
            converter, self.__display_item)

        u = Declarative.DeclarativeUI()

        return u.create_column(
            u.create_row(
                u.create_spacing(20),
                u.create_label(text=_("Start"), width=52),
                u.create_line_edit(text="@binding(_start_model.value)", width=98),
                u.create_stretch()
            ),
            u.create_row(
                u.create_spacing(20),
                u.create_label(text=_("End"), width=52),
                u.create_line_edit(text="@binding(_end_model.value)", width=98),
                u.create_stretch()
            ),
            spacing=4
        )

    def __create_spot_shape_and_pos(self) -> Declarative.UIDescriptionResult:
        # same tools as rectangle required
        return self.__create_rectangle_shape_and_pos()

    def __create_wedge_shape_and_pos(self) -> Declarative.UIDescriptionResult:
        angle_interval_model = GraphicPropertyCommandModel(self.__document_controller, self.__display_item,
                                                           self.__graphic, "angle_interval",
                                                           title=_("Change Angle Interval"),
                                                           command_id="change_angle_interval")

        self._radian_to_degrees_string_converter = RadianToDegreeStringConverter()
        self._start_angle_model = TuplePropertyElementModel(angle_interval_model, 0)
        self._end_angle_model = TuplePropertyElementModel(angle_interval_model, 1)

        u = Declarative.DeclarativeUI()

        return u.create_column(
            u.create_row(
                u.create_spacing(20),
                u.create_label(text=_("Start Angle"), width=60),
                u.create_line_edit(
                    text="@binding(_start_angle_model.value, converter=_radian_to_degrees_string_converter)", width=98),
                u.create_stretch()
            ),
            u.create_row(
                u.create_spacing(20),
                u.create_label(text=_("End Angle"), width=60),
                u.create_line_edit(
                    text="@binding(_end_angle_model.value, converter=_radian_to_degrees_string_converter)", width=98),
                u.create_stretch()
            ),
            spacing=4
        )

    def __on_annular_ring_property_changed(self, property_name: typing.Any) -> None:
        if property_name == "mode":
            new_index = self.__annular_ring_mode_reverse_map.get(str(self.__annular_ring_mode_model.value), 0)
            if self._current_annular_ring_mode_index.value != new_index:
                self._current_annular_ring_mode_index.value = new_index

    def _change_annular_ring_mode(self, widget: Declarative.UIWidget, current_index: int) -> None:
        self.__annular_ring_mode_model.value = self.__annular_ring_mode_ids[current_index]

    def __create_ring_shape_and_pos(self) -> Declarative.UIDescriptionResult:
        self._radius_1_model = DisplayItemCalibratedValueModel(
            GraphicPropertyCommandModel(self.__document_controller, self.__display_item,
                                        self.__graphic, "radius_1",
                                        title=_("Change Radius 1"),
                                        command_id="change_radius_1"),
            CalibratedSizeFloatToStringConverter(self.__display_item, 0), self.__display_item)
        self._radius_2_model = DisplayItemCalibratedValueModel(
            GraphicPropertyCommandModel(self.__document_controller, self.__display_item,
                                        self.__graphic, "radius_2",
                                        title=_("Change Radius 2"),
                                        command_id="change_radius_2"),
            CalibratedSizeFloatToStringConverter(self.__display_item, 0), self.__display_item)

        self.__annular_ring_mode_options = [_("Band Pass"), _("Low Pass"), _("High Pass")]
        self.__annular_ring_mode_ids = ["band-pass", "low-pass", "high-pass"]
        self.__annular_ring_mode_reverse_map = {p: i for i, p in enumerate(self.__annular_ring_mode_ids)}

        self.__annular_ring_mode_model = GraphicPropertyCommandModel(self.__document_controller, self.__display_item,
                                                                     self.__graphic, "mode",
                                                                     title=_("Change Mode"),
                                                                     command_id="change_mode")

        self._current_annular_ring_mode_index = Model.PropertyModel(
            self.__annular_ring_mode_reverse_map.get(str(self.__annular_ring_mode_model.value), 0))
        self.__annular_ring_property_changed_listener = self.__graphic.property_changed_event.listen(
            ReferenceCounting.weak_partial(GraphicsInspectorHandler.__on_annular_ring_property_changed, self)
        )

        u = Declarative.DeclarativeUI()

        return u.create_column(
            u.create_row(
                u.create_spacing(20),
                u.create_label(text=_("Radius 1"), width=60),
                u.create_line_edit(text="@binding(_radius_1_model.value)", width=98),
                u.create_stretch()
            ),
            u.create_row(
                u.create_spacing(20),
                u.create_label(text=_("Radius 2"), width=60),
                u.create_line_edit(text="@binding(_radius_2_model.value)", width=98),
                u.create_stretch()
            ),
            u.create_row(
                u.create_spacing(20),
                u.create_label(text=_("Mode"), width=60),
                u.create_combo_box(items=self.__annular_ring_mode_options,
                                   current_index="@binding(_current_annular_ring_mode_index.value)", on_current_index_changed="_change_annular_ring_mode"),
                u.create_stretch()
            ),
            spacing=4
        )

    def _move_to_center_clicked(self, widget: typing.Any) -> None:
        action_context = self.__document_controller._get_action_context()
        self.__document_controller.perform_action_in_context("display_panel.center_graphics", action_context)

    def __create_position_and_shape_ui(self) -> Declarative.UIDescriptionResult:
        if self.__shape_and_pos_func is None:
            u = Declarative.DeclarativeUI()
            return u.create_row()
        else:
            return self.__shape_and_pos_func()


class GraphicsCalibrationHandler(Declarative.Handler):
    def __init__(self, document_controller: DocumentController.DocumentController, display_item: DisplayItem.DisplayItem):
        super().__init__()

        self.__document_controller = document_controller
        self.__display_item = display_item

        calibration_styles = display_item.calibration_styles
        self.__display_calibration_style_options = [calibration_style.label for calibration_style in calibration_styles]
        self.__display_calibration_style_ids = [calibration_style.calibration_style_id for calibration_style in
                                                calibration_styles]
        self.__display_calibration_style_reverse_map = {p: i for i, p in
                                                        enumerate(self.__display_calibration_style_ids)}

        self._current_calibration_index_model = Model.PropertyModel(
            self.__display_calibration_style_reverse_map.get(self.__display_item.calibration_style_id))
        self.__calibration_style_listener = self.__display_item.display_property_changed_event.listen(
            ReferenceCounting.weak_partial(GraphicsCalibrationHandler.__update_calibration_id, self)
        )

        u = Declarative.DeclarativeUI()

        self.ui_view = display_calibrations_row = u.create_row(
            u.create_label(text=_("Display"), width=60, text_alignment_vertical="center"),
            u.create_combo_box(items=self.__display_calibration_style_options,
                               current_index="@binding(_current_calibration_index_model.value)",
                               on_current_index_changed="_change_calibration_style_option"),
            u.create_stretch()
        )

    def _change_calibration_style_option(self, widget: Declarative.UIWidget, current_index: int) -> None:
        self.__display_item.calibration_style_id = self.__display_calibration_style_ids[current_index]

    def __update_calibration_id(self, property_name: typing.Any) -> None:
        if property_name == "calibration_style_id":
            self._current_calibration_index_model.value = self.__display_calibration_style_reverse_map[self.__display_item.calibration_style_id]


class GraphicsInspectorSection(InspectorSection):

    """
        Subclass InspectorSection to implement graphics inspector.
        """

    def __init__(self, document_controller: DocumentController.DocumentController, display_item: DisplayItem.DisplayItem, selected_only: bool = False) -> None:
        super().__init__(document_controller.ui, "graphics", _("Graphics"))
        self.widget_id = "graphics_inspector_section"
        graphics = getattr(display_item, "selected_graphics" if selected_only else "graphics")

        handlers = []
        for index, graphic in enumerate(graphics):
            graphic_handler = GraphicsInspectorHandler(document_controller, display_item, graphic)
            graphic_widget = Declarative.DeclarativeWidget(document_controller.ui, document_controller.event_loop, graphic_handler)
            self.add_widget_to_content(graphic_widget)
            handlers.append(graphic_handler)

        self._handlers = handlers
        self._calibration_handler = GraphicsCalibrationHandler(document_controller, display_item)

<<<<<<< HEAD
        calibration_widget = Declarative.DeclarativeWidget(document_controller.ui, document_controller.event_loop, self._calibration_handler)
        self.add_widget_to_content(calibration_widget)
=======
    # not thread safe
    def __create_list_item_widget(self, graphic: Graphics.Graphic) -> UserInterface.BoxWidget:
        # NOTE: it is not valid to access self.__graphics here. graphic may or may not be in that list due to threading.
        # graphic_section_index = self.__graphics.index(graphic)
        graphic_widget = self.ui.create_column_widget()
        # create the title row
        title_row = self.ui.create_row_widget()
        graphic_type_label = self.ui.create_label_widget(properties={"width": 100})
        label_line_edit = self.ui.create_line_edit_widget()
        label_line_edit.placeholder_text = _("None")
        label_line_edit.bind_text(Binding.PropertyBinding(graphic, "label"))
        title_row.add(graphic_type_label)
        title_row.add_spacing(8)
        title_row.add(label_line_edit)
        title_row.add_stretch()
        graphic_widget.add(title_row)
        graphic_widget.add_spacing(4)
        self._unbinder.add([graphic], [label_line_edit.unbind_text])
        section_widget: typing.Optional[InspectorSectionWidget] = None
        # create the graphic specific widget
        if isinstance(graphic, Graphics.PointGraphic):
            graphic_type_label.text = _("Point")
            section_widget = make_point_type_inspector(self.__document_controller, self.__display_item, graphic)
            graphic_widget.add(section_widget)
        elif isinstance(graphic, Graphics.LineProfileGraphic):
            graphic_type_label.text = _("Line Profile")
            section_widget = make_line_profile_inspector(self.__document_controller, self.__display_item, graphic)
            graphic_widget.add(section_widget)
        elif isinstance(graphic, Graphics.LineGraphic):
            graphic_type_label.text = _("Line")
            section_widget = make_line_type_inspector(self.__document_controller, self.__display_item, graphic)
            graphic_widget.add(section_widget)
        elif isinstance(graphic, Graphics.RectangleGraphic):
            graphic_type_label.text = _("Rectangle")
            section_widget = make_rectangle_type_inspector(self.__document_controller, self.__display_item, graphic, graphic_type_label.text, rotation=True)
            graphic_widget.add(section_widget)
        elif isinstance(graphic, Graphics.EllipseGraphic):
            graphic_type_label.text = _("Ellipse")
            section_widget = make_rectangle_type_inspector(self.__document_controller, self.__display_item, graphic, graphic_type_label.text, rotation=True)
            graphic_widget.add(section_widget)
        elif isinstance(graphic, Graphics.IntervalGraphic):
            graphic_type_label.text = _("Interval")
            section_widget = make_interval_type_inspector(self.__document_controller, self.__display_item, graphic)
            graphic_widget.add(section_widget)
        elif isinstance(graphic, Graphics.SpotGraphic):
            graphic_type_label.text = _("Spot")
            section_widget = make_spot_inspector(self.__document_controller, self.__display_item, graphic, graphic_type_label.text)
            graphic_widget.add(section_widget)
        elif isinstance(graphic, Graphics.WedgeGraphic):
            graphic_type_label.text = _("Wedge")
            section_widget = make_wedge_inspector(self.__document_controller, self.__display_item, graphic)
            graphic_widget.add(section_widget)
        elif isinstance(graphic, Graphics.RingGraphic):
            graphic_type_label.text = _("Annular Ring")
            section_widget = make_ring_inspector(self.__document_controller, self.__display_item, graphic)
            graphic_widget.add(section_widget)

        # locked row
        if section_widget:
            graphic_type_str = graphic_type_label.text or "graphic"
            lock_position_check_box = self.ui.create_check_box_widget(_("Position"))
            lock_shape_check_box = self.ui.create_check_box_widget(_("Shape"))
            lock_position_model = GraphicPropertyCommandModel(self.__document_controller, self.__display_item, graphic, "is_position_locked", title=_("Change {} Position Locked").format(graphic_type_str), command_id="change_" + graphic_type_str + "_position_locked")
            lock_shape_model = GraphicPropertyCommandModel(self.__document_controller, self.__display_item, graphic, "is_shape_locked", title=_("Change {} Shape Locked").format(graphic_type_str), command_id="change_" + graphic_type_str + "_shape_locked")
            lock_position_check_box.bind_checked(Binding.PropertyBinding(lock_position_model, "value"))
            lock_shape_check_box.bind_checked(Binding.PropertyBinding(lock_shape_model, "value"))
            self._unbinder.add([graphic], [lock_position_check_box.unbind_checked, lock_shape_check_box.unbind_checked])
            section_widget.add_closeable(lock_position_model)
            section_widget.add_closeable(lock_shape_model)
            locked_row = self.ui.create_row_widget()
            locked_row.add(self.ui.create_label_widget(_("Lock"), properties={"width": 60}))
            locked_row.add(lock_position_check_box)
            locked_row.add_spacing(12)
            locked_row.add(lock_shape_check_box)
            locked_row.add_stretch()

            def move_to_center_clicked() -> None:
                action_context = self.__document_controller._get_action_context_for_display_items([self.__display_item], None, graphics=[graphic])
                self.__document_controller.perform_action_in_context("display_panel.center_graphics", action_context)

            canvas_item = CanvasItem.TextButtonCanvasItem("\N{BULLSEYE}")
            canvas_item.text_font = "normal 13px serif"
            canvas_item.size_to_content(self.ui.get_font_metrics)
            canvas_item.on_button_clicked = move_to_center_clicked
            move_to_center_widget = self.ui.create_canvas_widget(properties={"height": canvas_item.sizing.preferred_height, "width": canvas_item.sizing.preferred_width})
            move_to_center_widget.canvas_item.add_canvas_item(canvas_item)
            move_to_center_widget.tool_tip = _("Move to Center")
            locked_row.add(move_to_center_widget)
            locked_row.add_spacing(8)

            graphic_widget.add(locked_row)

        column = self.ui.create_column_widget()
        column.add_spacing(4)
        column.add(graphic_widget)
        return column


# boolean (label)
# integer, slider (label, minimum, maximum)
# float, slider (label, minimum, maximum)
# integer, field (label, minimum, maximum)
# float, field (label, minimum, maximum, significant digits)
# complex, fields (label, significant digits)
# float, angle
# color, control
# choices, combo box
# point, region
# vector, region
# interval, region
# rectangle, region
# string, field
# float, distance
# float, duration (units)
# image
>>>>>>> 4d1937b3


class ChangeComputationVariableCommand(Undo.UndoableCommand):

    def __init__(self, document_model: DocumentModel.DocumentModel, computation: Symbolic.Computation,
                 variable: Symbolic.ComputationVariable, *, title: typing.Optional[str] = None,
                 command_id: typing.Optional[str] = None, is_mergeable: bool = False, **kwargs: typing.Any) -> None:
        super().__init__(title if title else _("Change Computation Variable"), command_id=command_id, is_mergeable=is_mergeable)
        self.__document_model = document_model
        self.__computation_proxy = computation.create_proxy()
        self.__variable_index = computation.variables.index(variable)
        self.__properties = variable.save_properties()
        self.__value_dict = kwargs
        self.initialize()

    def close(self) -> None:
        self.__document_model = typing.cast(typing.Any, None)
        self.__computation_proxy.close()
        self.__computation_proxy = typing.cast(typing.Any, None)
        self.__variable_index = typing.cast(typing.Any, None)
        if self.__properties[1]:
            self.__properties[1].close()
        if self.__properties[2]:
            self.__properties[2].close()
        self.__properties = typing.cast(typing.Any, None)
        self.__value_dict = typing.cast(typing.Any, None)
        super().close()

    def perform(self) -> None:
        computation = self.__computation_proxy.item
        if computation:
            variable = computation.variables[self.__variable_index]
            for key, value in self.__value_dict.items():
                setattr(variable, key, value)

    def _get_modified_state(self) -> typing.Any:
        computation = self.__computation_proxy.item
        variable = computation.variables[self.__variable_index] if computation else None
        return variable.modified_state if variable else None, self.__document_model.modified_state

    def _set_modified_state(self, modified_state: typing.Any) -> None:
        computation = self.__computation_proxy.item
        variable = computation.variables[self.__variable_index] if computation else None
        if variable:
            variable.modified_state = modified_state[0]
        self.__document_model.modified_state = modified_state[1]

    def _compare_modified_states(self, state1: typing.Any, state2: typing.Any) -> bool:
        # override to allow the undo command to track state; but only use part of the state for comparison
        return bool(state1[0] == state2[0])

    def _undo(self) -> None:
        computation = self.__computation_proxy.item
        if computation:
            variable = computation.variables[self.__variable_index]
            properties = self.__properties
            self.__properties = variable.save_properties()
            variable.restore_properties(properties)

    @property
    def __computation_uuid(self) -> typing.Optional[uuid.UUID]:
        computation = self.__computation_proxy.item if self.__computation_proxy else None
        return computation.uuid if computation else None

    def can_merge(self, command: Undo.UndoableCommand) -> bool:
        return isinstance(command, self.__class__) and bool(self.command_id) and self.command_id == command.command_id and self.__computation_uuid == command.__computation_uuid and self.__variable_index == command.__variable_index


class VariableHandlerComponentFactory(typing.Protocol):
    # keep this around until no one is using it. new variable handler components should preference VariableHandlerComponentFactory2.
    def make_variable_handler(self, document_controller: DocumentController.DocumentController, computation: Symbolic.Computation, computation_variable: Symbolic.ComputationVariable, variable_model: VariableValueModel) -> typing.Optional[Declarative.HandlerLike]: ...


class VariableHandlerComponentFactory2(typing.Protocol):
    def make_variable_handler(self, computation_inspector_context: ComputationInspectorContext, computation: Symbolic.Computation, computation_variable: Symbolic.ComputationVariable, variable_model: VariableValueModel, **kwargs: typing.Any) -> typing.Optional[Declarative.HandlerLike]: ...


class VariableValueModel(Observable.Observable):
    def __init__(self, document_controller: DocumentController.DocumentController, computation: Symbolic.Computation, variable: Symbolic.ComputationVariable) -> None:
        super().__init__()
        self.__document_controller = document_controller
        self.__computation = computation
        self.__variable = variable
        self.__variable_listener = variable.property_changed_event.listen(ReferenceCounting.weak_partial(VariableValueModel.__property_changed, self))

    def __property_changed(self, key: str) -> None:
        self.notify_property_changed(key)

    @property
    def value(self) -> typing.Any:
        return self.__variable.value

    @value.setter
    def value(self, value: typing.Any) -> None:
        document_controller = self.__document_controller
        computation = self.__computation
        variable = self.__variable
        if value != variable.value:
            command = ChangeComputationVariableCommand(document_controller.document_model, computation, variable, value=value)
            command.perform()
            document_controller.push_undo_command(command)


class BooleanVariableHandler(Declarative.Handler):
    def __init__(self, computation_variable: Symbolic.ComputationVariable, variable_model: VariableValueModel) -> None:
        super().__init__()
        self.variable = computation_variable
        self.variable_model = variable_model
        u = Declarative.DeclarativeUI()
        checkbox = u.create_check_box(text="@binding(variable.display_label)", checked="@binding(variable_model.value)", widget_id="value")
        self.ui_view = checkbox


class BooleanVariableHandlerFactory(VariableHandlerComponentFactory2):
    def make_variable_handler(self, computation_inspector_context: ComputationInspectorContext, computation: Symbolic.Computation, computation_variable: Symbolic.ComputationVariable, variable_model: VariableValueModel, **kwargs: typing.Any) -> typing.Optional[Declarative.HandlerLike]:
        if computation_variable.variable_type == Symbolic.ComputationVariableType.BOOLEAN:
            return BooleanVariableHandler(computation_variable, variable_model)
        return None


class IntegerSliderVariableHandler(Declarative.Handler):
    def __init__(self, variable: Symbolic.ComputationVariable, variable_model: VariableValueModel) -> None:
        super().__init__()
        self.variable = variable
        self.variable_model = variable_model
        self.int_str_converter = Converter.IntegerToStringConverter()
        u = Declarative.DeclarativeUI()
        label = u.create_label(text="@binding(variable.display_label)")
        slider = u.create_slider(value="@binding(variable_model.value)", minimum=variable.value_min, maximum=variable.value_max, widget_id="slider_value")
        line_edit = u.create_line_edit(text="@binding(variable_model.value, converter=int_str_converter)", width=60, widget_id="value")
        self.ui_view = u.create_column(label, slider, line_edit, spacing=8)


class IntegerVariableHandler(Declarative.Handler):
    def __init__(self, variable: Symbolic.ComputationVariable, variable_model: VariableValueModel) -> None:
        super().__init__()
        self.variable = variable
        self.variable_model = variable_model
        self.int_str_converter = Converter.IntegerToStringConverter()
        u = Declarative.DeclarativeUI()
        label = u.create_label(text="@binding(variable.display_label)")
        line_edit = u.create_line_edit(text="@binding(variable_model.value, converter=int_str_converter)", width=60, widget_id="value")
        self.ui_view = u.create_column(label, line_edit, spacing=8)


class IntegerVariableHandlerFactory(VariableHandlerComponentFactory2):
    def make_variable_handler(self, computation_inspector_context: ComputationInspectorContext, computation: Symbolic.Computation, computation_variable: Symbolic.ComputationVariable, variable_model: VariableValueModel, **kwargs: typing.Any) -> typing.Optional[Declarative.HandlerLike]:
        if computation_variable.variable_type == Symbolic.ComputationVariableType.INTEGRAL and computation_variable.has_range:
            return IntegerSliderVariableHandler(computation_variable, variable_model)
        elif computation_variable.variable_type == Symbolic.ComputationVariableType.INTEGRAL:
            return IntegerVariableHandler(computation_variable, variable_model)
        return None


class RealSliderVariableHandler(Declarative.Handler):
    def __init__(self, variable: Symbolic.ComputationVariable, variable_model: VariableValueModel) -> None:
        super().__init__()
        self.variable = variable
        self.variable_model = variable_model
        self.slider_converter = Converter.FloatToScaledIntegerConverter(2000, 0, 100)
        self.float_str_converter = Converter.FloatToStringConverter()
        u = Declarative.DeclarativeUI()
        label = u.create_label(text="@binding(variable.display_label)")
        slider = u.create_slider(value="@binding(variable_model.value, converter=slider_converter)", minimum=0, maximum=2000, widget_id="slider_value")
        line_edit = u.create_line_edit(text="@binding(variable_model.value, converter=float_str_converter)", width=60, widget_id="value")
        self.ui_view = u.create_column(label, slider, line_edit, spacing=8)


class RealVariableHandler(Declarative.Handler):
    def __init__(self, variable: Symbolic.ComputationVariable, variable_model: VariableValueModel) -> None:
        super().__init__()
        self.variable = variable
        self.variable_model = variable_model
        self.float_str_converter = Converter.FloatToStringConverter()
        u = Declarative.DeclarativeUI()
        label = u.create_label(text="@binding(variable.display_label)")
        line_edit = u.create_line_edit(text="@binding(variable_model.value, converter=float_str_converter)", width=60, widget_id="value")
        self.ui_view = u.create_column(label, line_edit, spacing=8)


class RealVariableHandlerFactory(VariableHandlerComponentFactory2):
    def make_variable_handler(self, computation_inspector_context: ComputationInspectorContext, computation: Symbolic.Computation, computation_variable: Symbolic.ComputationVariable, variable_model: VariableValueModel, **kwargs: typing.Any) -> typing.Optional[Declarative.HandlerLike]:
        if computation_variable.variable_type == Symbolic.ComputationVariableType.REAL and computation_variable.has_range:
            return RealSliderVariableHandler(computation_variable, variable_model)
        elif computation_variable.variable_type == Symbolic.ComputationVariableType.REAL:
            return RealVariableHandler(computation_variable, variable_model)
        return None


class ChoiceVariableHandler(Declarative.Handler):
    def __init__(self, variable: Symbolic.ComputationVariable, variable_model: VariableValueModel) -> None:
        super().__init__()
        self.variable = variable
        self.variable_model = variable_model
        self.float_str_converter = Converter.FloatToStringConverter()
        u = Declarative.DeclarativeUI()
        label = u.create_label(text="@binding(variable.display_label)")
        combo_box = u.create_combo_box(items=["None", "Mapped"], current_index="@binding(combo_box_index)")
        self.ui_view = u.create_column(label, combo_box, spacing=8)
        self.__variable_listener = variable.property_changed_event.listen(ReferenceCounting.weak_partial(ChoiceVariableHandler.__property_changed, self))

    def close(self) -> None:
        self.__variable_listener = typing.cast(typing.Any, None)
        super().close()

    def __property_changed(self, key: str) -> None:
        self.notify_property_changed("combo_box_index")

    @property
    def combo_box_index(self) -> int:
        if self.variable_model.value == "mapped":
            return 1
        return 0

    @combo_box_index.setter
    def combo_box_index(self, value: int) -> None:
        if value == 1:
            self.variable_model.value = "mapped"
        else:
            self.variable_model.value = "none"


class StringVariableHandler(Declarative.Handler):
    def __init__(self, variable: Symbolic.ComputationVariable, variable_model: VariableValueModel) -> None:
        super().__init__()
        self.variable = variable
        self.variable_model = variable_model
        u = Declarative.DeclarativeUI()
        label = u.create_label(text="@binding(variable.display_label)")
        line_edit = u.create_line_edit(text="@binding(variable_model.value)", width=60, widget_id="value")
        self.ui_view = u.create_column(label, line_edit, spacing=8)


class StringVariableHandlerFactory(VariableHandlerComponentFactory2):
    def make_variable_handler(self, computation_inspector_context: ComputationInspectorContext, computation: Symbolic.Computation, computation_variable: Symbolic.ComputationVariable, variable_model: VariableValueModel, **kwargs: typing.Any) -> typing.Optional[Declarative.HandlerLike]:
        if computation_variable.variable_type == Symbolic.ComputationVariableType.STRING and computation_variable.control_type == "choice":
            return ChoiceVariableHandler(computation_variable, variable_model)
        if computation_variable.variable_type == Symbolic.ComputationVariableType.STRING:
            return StringVariableHandler(computation_variable, variable_model)
        return None


class DataSourceVariableHandler(Declarative.Handler):
    def __init__(self, document_controller: DocumentController.DocumentController, computation: Symbolic.Computation, variable: Symbolic.ComputationVariable, variable_model: VariableValueModel) -> None:
        super().__init__()
        self.document_controller = document_controller
        self.computation = computation
        self.variable = variable
        self.variable_model = variable_model
        self.is_croppable = False
        if processor_description := computation._processor_description:
            if source_description := processor_description.get_source(variable.name):
                self.is_croppable = source_description.is_croppable
        u = Declarative.DeclarativeUI()
        label = u.create_label(text="@binding(variable.display_label)")
        data_source_chooser = {
            "type": "data_source_chooser",
            "display_item": "@binding(display_item)",
            "on_drop_mime_data": "drop_mime_data",
            "on_delete": "data_item_delete",
            "min_width": 80,
            "min_height": 80,
            "is_croppable": "@binding(is_croppable)",
            "crop_enabled": "@binding(crop_enabled)",
            "on_crop_enabled_clicked": "handle_toggle_crop_enabled"
        }
        self.ui_view = u.create_column(label, data_source_chooser, spacing=8)
        self.__property_changed_listener = variable.property_changed_event.listen(self.__property_changed)

    def close(self) -> None:
        self.__property_changed_listener = typing.cast(typing.Any, None)
        super().close()

    def __property_changed(self, property_name: str) -> None:
        if property_name in ("specified_object", "secondary_specified_object"):
            self.property_changed_event.fire("display_item")
        if property_name in ("secondary_specified_object",):
            self.property_changed_event.fire("crop_enabled")

    def handle_toggle_crop_enabled(self, widget: Declarative.UIWidget) -> None:
        display_item = self.display_item
        selected_graphic = display_item.selected_graphic if display_item else None
        selected_crop_graphic = selected_graphic if isinstance(selected_graphic, Graphics.RectangleTypeGraphic) else None
        all_graphics = display_item.graphics if display_item else list()
        all_rect_graphics = (graphic for graphic in all_graphics if isinstance(graphic, Graphics.RectangleTypeGraphic))
        first_rect_graphic = next(all_rect_graphics, None)
        selected_crop_graphic = selected_crop_graphic if selected_crop_graphic else first_rect_graphic
        # implement the toggle logic.
        # if there is a selected crop graphic, and it is not already assigned rectangle, assign it, replacing the old one.
        # otherwise, if there is a selected crop graphic, and it is already assigned rectangle, remove it. (toggle)
        # otherwise, if there is no selected crop graphic, add a new crop rectangle and assign it.
        # this behavior allows the user to toggle the selected rectangle on/off, select a new rectangle and assign it,
        # or add a new rectangle or use the first known rectangle and assign it.
        if selected_crop_graphic and selected_crop_graphic != self.variable.secondary_specified_object:
            self.assign_crop_rectangle(selected_crop_graphic)
        elif self.variable.secondary_specified_object:
            self.remove_crop_rectangle()
        else:
            self.add_crop_rectangle()

    def handle_new_crop(self, widget: Declarative.UIWidget) -> None:
        self.add_crop_rectangle()

    def handle_remove_crop(self, widget: Declarative.UIWidget) -> None:
        self.remove_crop_rectangle()

    def handle_assign_crop(self, widget: Declarative.UIWidget) -> None:
        display_item = self.display_item
        selected_graphic = display_item.selected_graphic if display_item else None
        selected_crop_graphic = selected_graphic if isinstance(selected_graphic, Graphics.RectangleTypeGraphic) else None
        if selected_crop_graphic:
            self.assign_crop_rectangle(selected_crop_graphic)

    def remove_crop_rectangle(self) -> None:
        document_controller = self.document_controller
        computation = self.computation
        variable = self.variable
        display_item = self.display_item
        data_item = display_item.data_item if display_item else None
        if data_item and display_item:
            properties = {"variable_type": "data_source", "secondary_specified_object": None,
                          "specified_object": display_item.get_display_data_channel_for_data_item(data_item)}
            command = ChangeComputationVariableCommand(document_controller.document_model, computation,
                                                       variable, title=_("Set Input Data Source"),
                                                       **properties)  # type: ignore
            command.perform()
            document_controller.push_undo_command(command)

    def add_crop_rectangle(self) -> None:
        document_controller = self.document_controller
        computation = self.computation
        variable = self.variable
        display_item = self.display_item
        data_item = display_item.data_item if display_item else None
        if data_item and display_item:
            graphic = Graphics.RectangleGraphic()
            graphic.bounds = Geometry.FloatRect(Geometry.FloatPoint(0.25, 0.25), Geometry.FloatSize(0.5, 0.5))
            command = DisplayPanel.InsertGraphicsCommand(document_controller, display_item, [graphic])
            command.perform()
            document_controller.push_undo_command(command)
            display_item.graphic_selection.set(display_item.graphics.index(graphic))
            properties = {"variable_type": "data_source", "secondary_specified_object": graphic,
                          "specified_object": display_item.get_display_data_channel_for_data_item(data_item)}
            command = ChangeComputationVariableCommand(document_controller.document_model, computation,
                                                       variable, title=_("Set Input Data Source"),
                                                       **properties)  # type: ignore
            command.perform()
            document_controller.push_undo_command(command)

    def assign_crop_rectangle(self, crop_graphic: Graphics.RectangleTypeGraphic) -> None:
        document_controller = self.document_controller
        computation = self.computation
        variable = self.variable
        display_item = self.display_item
        data_item = display_item.data_item if display_item else None
        if data_item and display_item:
            properties = {"variable_type": "data_source", "secondary_specified_object": crop_graphic,
                          "specified_object": display_item.get_display_data_channel_for_data_item(data_item)}
            command = ChangeComputationVariableCommand(document_controller.document_model, computation,
                                                       variable, title=_("Set Input Data Source"),
                                                       **properties)  # type: ignore
            command.perform()
            document_controller.push_undo_command(command)

    @property
    def display_item(self) -> typing.Optional[DisplayItem.DisplayItem]:
        document_model = self.document_controller.document_model
        computation = self.computation
        variable = self.variable
        base_items = computation.get_variable_input_items(variable.name)
        display_item = None
        for base_item in base_items:
            if isinstance(base_item, DataItem.DataItem):
                if display_item:  # check if there are more than one
                    return None
                display_item = document_model.get_display_item_for_data_item(base_item)
        return display_item

    @display_item.setter
    def display_item(self, value: DisplayItem.DisplayItem) -> None:
        pass  # handled separately

    @property
    def crop_enabled(self) -> bool:
        return self.variable.secondary_specified_object is not None

    @crop_enabled.setter
    def crop_enabled(self, value: bool) -> None:
        pass

    def drop_mime_data(self, mime_data: UserInterface.MimeData, x: int, y: int) -> typing.Optional[str]:
        # return drop_mime_data(self.document_controller, self.computation, self.variable, mime_data, x, y)
        document_controller = self.document_controller
        computation = self.computation
        variable = self.variable
        display_item, graphic = MimeTypes.mime_data_get_data_source(mime_data, document_controller.document_model)
        data_item = display_item.data_item if display_item else None
        if data_item and display_item:
            properties = {"variable_type": "data_source", "secondary_specified_object": graphic,
                          "specified_object": display_item.get_display_data_channel_for_data_item(data_item)}
            command = ChangeComputationVariableCommand(document_controller.document_model, computation,
                                                       variable, title=_("Set Input Data Source"),
                                                       **properties)  # type: ignore
            command.perform()
            document_controller.push_undo_command(command)
            return "copy"
        display_item = MimeTypes.mime_data_get_display_item(mime_data, document_controller.document_model)
        data_item = display_item.data_item if display_item else None
        if data_item and display_item:
            properties = {"variable_type": "data_source", "secondary_specified_object": None,
                          "specified_object": display_item.get_display_data_channel_for_data_item(data_item)}
            command = ChangeComputationVariableCommand(document_controller.document_model, computation,
                                                       variable, title=_("Set Input Data Source"),
                                                       **properties)  # type: ignore
            command.perform()
            document_controller.push_undo_command(command)
            return "copy"
        return "ignore"

    def data_item_delete(self) -> None:
        document_controller = self.document_controller
        computation = self.computation
        variable = self.variable
        command = ChangeComputationVariableCommand(document_controller.document_model, computation, variable,
                                                   title=_("Remove Input Data Source"), specified_object=None)
        command.perform()
        document_controller.push_undo_command(command)


class DataSourceVariableHandlerFactory(VariableHandlerComponentFactory2):
    def make_variable_handler(self, computation_inspector_context: ComputationInspectorContext, computation: Symbolic.Computation, computation_variable: Symbolic.ComputationVariable, variable_model: VariableValueModel, **kwargs: typing.Any) -> typing.Optional[Declarative.HandlerLike]:
        if computation_variable.variable_type in Symbolic._data_source_types:
            return DataSourceVariableHandler(computation_inspector_context.window, computation, computation_variable, variable_model)
        return None


class ClosingTuplePropertyBinding(Binding.TuplePropertyBinding):
    def __init__(self, source: Observable.Observable, property_name: str, tuple_index: int,
                 converter: typing.Optional[typing.Optional[Converter.ConverterLike[typing.Any, typing.Any]]] = None,
                 fallback: typing.Any = None) -> None:
        super().__init__(source, property_name, tuple_index, converter=converter, fallback=fallback)

        def finalize(source: Observable.Observable) -> None:
            source.close()  # type: ignore  # observable closeable

        weakref.finalize(self, finalize, source)


class ClosingPropertyBinding(Binding.PropertyBinding):
    def __init__(self, source: Observable.Observable, property_name: str, *,
                 converter: typing.Optional[Converter.ConverterLike[typing.Any, typing.Any]] = None,
                 validator: typing.Optional[Validator.ValidatorLike[typing.Any]] = None,
                 fallback: typing.Optional[typing.Any] = None) -> None:
        super().__init__(source, property_name, converter=converter, validator=validator, fallback=fallback)

        def finalize(source: Observable.Observable) -> None:
            source.close()  # type: ignore  # observable closeable

        weakref.finalize(self, finalize, source)


class GraphicHandler(Declarative.Handler):
    def __init__(self, document_controller: DocumentController.DocumentController, computation: Symbolic.Computation, variable: Symbolic.ComputationVariable, graphic: Graphics.Graphic):
        super().__init__()
        self.document_controller = document_controller
        self.computation = computation
        self.variable = variable
        self.graphic = graphic
        u = Declarative.DeclarativeUI()
        graphic_content = self.__make_component_content(graphic)
        label_row = u.create_row(
            u.create_label(text="@binding(variable.display_label)"),
            # u.create_label(text=f"#{variable._bound_items.index(item)}"),
            u.create_stretch(), spacing=8)
        self.ui_view = u.create_column(label_row, graphic_content, spacing=8)

    def get_binding(self, source: Persistence.PersistentObject, property: str, converter: typing.Optional[Converter.ConverterLike[typing.Any, typing.Any]]) -> typing.Optional[Binding.Binding]:
        # override the regular property binding and converter to handle displayed coordinates and undo commands.
        graphic: Graphics.Graphic
        if isinstance(source, Graphics.IntervalGraphic):
            if property in ("start", "end"):
                graphic = source
                display_item = graphic.display_item
                return CalibratedValueBinding(-1, display_item, ChangeGraphicPropertyBinding(self.document_controller, display_item, graphic, property))
        if isinstance(source, Graphics.RectangleGraphic):
            if property in ("center_x", "center_y"):
                graphic = source
                display_item = graphic.display_item
                index = 1 if property == "center_x" else 0
                graphic_name = "rectangle"
                property_model = GraphicPropertyCommandModel(self.document_controller, display_item, graphic, "center", title=_("Change {} Center").format(graphic_name), command_id="change_" + graphic_name + "_center")
                return CalibratedValueBinding(index, display_item, ClosingTuplePropertyBinding(property_model, "value", index))
            elif property in ("width", "height"):
                graphic = source
                display_item = graphic.display_item
                index = 1 if property == "width" else 0
                graphic_name = "rectangle"
                size_model = GraphicPropertyCommandModel(self.document_controller, display_item, graphic, "size", title=_("Change {} Size").format(graphic_name), command_id="change_" + graphic_name + "_size")
                return CalibratedSizeBinding(index, display_item, ClosingTuplePropertyBinding(size_model, "value", index))
            elif property in ("rotation_deg", ):
                graphic = source
                display_item = graphic.display_item
                graphic_name = "rectangle"
                rotation_model = GraphicPropertyCommandModel(self.document_controller, display_item, graphic, "rotation", title=_("Change {} Rotation").format(graphic_name), command_id="change_" + graphic_name + "_size")
                return ClosingPropertyBinding(rotation_model, "value", converter=RadianToDegreeStringConverter())
        if isinstance(source, Graphics.LineTypeGraphic):
            if property in ("start_x", "start_y"):
                graphic = source
                display_item = graphic.display_item
                index = 1 if property == "start_x" else 0
                graphic_name = "line_profile"
                property_model = GraphicPropertyCommandModel(self.document_controller, display_item, graphic, "start", title=_("Change {} Start").format(graphic_name), command_id="change_" + graphic_name + "_start")
                return CalibratedValueBinding(index, display_item, ClosingTuplePropertyBinding(property_model, "value", index))
            if property in ("end_x", "end_y"):
                graphic = source
                display_item = graphic.display_item
                index = 1 if property == "end_x" else 0
                graphic_name = "line_profile"
                property_model = GraphicPropertyCommandModel(self.document_controller, display_item, graphic, "end", title=_("Change {} End").format(graphic_name), command_id="change_" + graphic_name + "_end")
                return CalibratedValueBinding(index, display_item, ClosingTuplePropertyBinding(property_model, "value", index))
            if property == "length":
                graphic = source
                display_item = graphic.display_item
                graphic_name = "line_profile"
                property_model1 = GraphicPropertyCommandModel(self.document_controller, display_item, graphic, "start", title=_("Change {} Length").format(graphic_name), command_id="change_" + graphic_name + "_length_start")
                property_model2 = GraphicPropertyCommandModel(self.document_controller, display_item, graphic, "end", title=_("Change {} Length").format(graphic_name), command_id="change_" + graphic_name + "_length_end")
                return CalibratedLengthBinding(display_item, ClosingPropertyBinding(property_model1, "value"), ClosingPropertyBinding(property_model2, "value"))
            if property == "angle":
                graphic = source
                display_item = graphic.display_item
                graphic_name = "line_profile"
                property_model = GraphicPropertyCommandModel(self.document_controller, display_item, graphic, "angle", title=_("Change {} Angle").format(graphic_name), command_id="change_" + graphic_name + "_angle")
                return CalibratedBinding(display_item, ClosingPropertyBinding(property_model, "value"), RadianToDegreeStringConverter())
        if isinstance(source, Graphics.LineProfileGraphic):
            if property == "width":
                graphic = source
                display_item = graphic.display_item
                graphic_name = "line_profile"
                property_model = GraphicPropertyCommandModel(self.document_controller, display_item, graphic, "width", title=_("Change {} Line Width").format(graphic_name), command_id="change_" + graphic_name + "_line_width")
                return CalibratedWidthBinding(display_item, ClosingPropertyBinding(property_model, "value"))
        return None

    def __make_component_content(self, graphic: Graphics.Graphic) -> Declarative.UIDescription:
        u = Declarative.DeclarativeUI()
        if isinstance(graphic, Graphics.IntervalGraphic):
            graphic_row = u.create_row(
                u.create_label(text=_("Start")),
                u.create_line_edit(text="@binding(graphic.start)", width=90),
                u.create_label(text=_("End")),
                u.create_line_edit(text="@binding(graphic.end)", width=90),
                u.create_stretch(), spacing=12)
            return graphic_row
        if isinstance(graphic, Graphics.RectangleGraphic):
            position_row = u.create_row(
                u.create_label(text=_("X"), width=24),
                u.create_line_edit(text="@binding(graphic.center_x)", width=90),
                u.create_label(text=_("Y"), width=24),
                u.create_line_edit(text="@binding(graphic.center_y)", width=90),
                u.create_stretch(), spacing=12)
            size_row = u.create_row(
                u.create_label(text=_("W"), width=24),
                u.create_line_edit(text="@binding(graphic.width)", width=90),
                u.create_label(text=_("H"), width=24),
                u.create_line_edit(text="@binding(graphic.height)", width=90),
                u.create_stretch(), spacing=12)
            rotation_row = u.create_row(
                u.create_label(text=_("Rotation (deg)")),
                u.create_line_edit(text="@binding(graphic.rotation_deg)", width=90),
                u.create_stretch(), spacing=12)
            return u.create_column(position_row, size_row, rotation_row, spacing=8)
        if isinstance(graphic, Graphics.LineProfileGraphic):
            start_row = u.create_row(
                u.create_label(text=_("X0"), width=24),
                u.create_line_edit(text="@binding(graphic.start_x)", width=90),
                u.create_label(text=_("Y0"), width=24),
                u.create_line_edit(text="@binding(graphic.start_y)", width=90),
                u.create_stretch(), spacing=12)
            end_row = u.create_row(
                u.create_label(text=_("X1"), width=24),
                u.create_line_edit(text="@binding(graphic.end_x)", width=90),
                u.create_label(text=_("Y1"), width=24),
                u.create_line_edit(text="@binding(graphic.end_y)", width=90),
                u.create_stretch(), spacing=12)
            length_row = u.create_row(
                u.create_label(text=_("Length"), width=24),
                u.create_line_edit(text="@binding(graphic.length)", width=90),
                u.create_label(text=_("Angle"), width=24),
                u.create_line_edit(text="@binding(graphic.angle)", width=90),
                u.create_stretch(), spacing=12)
            line_width_row = u.create_row(
                u.create_label(text=_("Width"), width=24),
                u.create_line_edit(text="@binding(graphic.width)", width=90),
                u.create_stretch(), spacing=12)
            return u.create_column(start_row, end_row, length_row, line_width_row, spacing=8)
        return u.create_label(text=_("Unsupported Graphic") + f" {graphic}")


class GraphicVariableHandlerFactory(VariableHandlerComponentFactory2):
    def make_variable_handler(self, computation_inspector_context: ComputationInspectorContext, computation: Symbolic.Computation, computation_variable: Symbolic.ComputationVariable, variable_model: VariableValueModel, **kwargs: typing.Any) -> typing.Optional[Declarative.HandlerLike]:
        if computation_variable.variable_type == Symbolic.ComputationVariableType.GRAPHIC:
            graphic = computation_variable.bound_item.value if computation_variable.bound_item else None
            return GraphicHandler(computation_inspector_context.window, computation, computation_variable, graphic)
        return None


class DataStructureHandler(Declarative.Handler):
    def __init__(self, computation_inspector_context: ComputationInspectorContext, computation: Symbolic.Computation, variable: Symbolic.ComputationVariable, data_structure: DataStructure.DataStructure):
        super().__init__()
        self.computation_inspector_context = computation_inspector_context
        self.computation = computation
        self.variable = variable
        self.data_structure = data_structure
        self.__entity_choice = None
        self.__entity_types = list()
        self.__entity_choices = list()
        variable_entity_id = self.variable.entity_id or str()
        base_entity_type = Schema.get_entity_type(variable_entity_id)
        u = Declarative.DeclarativeUI()
        if base_entity_type:
            self.__entity_types = base_entity_type.subclasses

            entity_info_list = [(DataStructure.DataStructure.entity_names[entity_type.entity_id],
                                 DataStructure.DataStructure.entity_package_names[entity_type.entity_id])
                                 for entity_type in self.__entity_types]

            counts = collections.Counter([entity_info[0] for entity_info in entity_info_list])

            def name(entity_id: str) -> str:
                entity_name = DataStructure.DataStructure.entity_names[entity_id]
                entity_package_name = DataStructure.DataStructure.entity_package_names[entity_id]
                return f"{entity_name} ({entity_package_name})" if counts[entity_name] > 1 else entity_name

            self.__entity_choices = [name(entity_type.entity_id) for entity_type in self.__entity_types] + ["-", _("None")]
            # configure the initial value
            entity = self.data_structure.entity
            if entity:
                entity_id = entity.entity_type.entity_id
                for index, entity_type in enumerate(self.__entity_types):
                    if entity_id == entity_type.entity_id:
                        self.__entity_choice = index
                        break
            # set initial value to None if nothing else is selected
            if self.__entity_choice is None:
                self.__entity_choice = len(self.__entity_types) + 1
            label = u.create_label(text="@binding(variable.display_label)")
            # the link is optional (for now) - it does not appear in the standard computation panel.
            link = u.create_push_button(text="\N{RIGHTWARDS BLACK ARROW}", on_clicked="handle_link", border_color="transparent", background_color="rgba(0,0,0,0.0)", style="minimal", size_policy_horizontal="maximum")
            self.ui_view = u.create_row(
                u.create_row(label, *([link] if computation_inspector_context.do_references else []), u.create_stretch()),
                u.create_combo_box(items_ref="entity_choices", current_index="@binding(entity_choice)"),
                u.create_stretch(), spacing=8)
        else:
            self.ui_view = u.create_column()

        def property_changed(name: str) -> None:
            if name == "structure_type":
                entity_id = self.data_structure.structure_type
                for index, entity_type in enumerate(self.__entity_types):
                    if entity_type.entity_id == entity_id:
                        if self.__entity_choice != index:
                            self.__entity_choice = index
                            self.property_changed_event.fire("entity_choice")
                        return
                if self.__entity_choice != len(self.__entity_types) + 1:
                    self.__entity_choice = len(self.__entity_types) + 1
                    self.property_changed_event.fire("entity_choice")

        self.__property_changed_listener = self.data_structure.property_changed_event.listen(property_changed)

    def close(self) -> None:
        self.__property_changed_listener = typing.cast(typing.Any, None)
        super().close()

    @property
    def entity_choices(self) -> typing.List[str]:
        return self.__entity_choices

    @property
    def entity_choice(self) -> int:
        return self.__entity_choice or 0

    @entity_choice.setter
    def entity_choice(self, value: int) -> None:
        if 0 <= value < len(self.__entity_types):
            self.data_structure.structure_type = self.__entity_types[value].entity_id
        else:
            assert self.variable.entity_id
            self.data_structure.structure_type = self.variable.entity_id

    def handle_link(self, item: Declarative.UIWidget) -> None:
        # when the user clicks the link associated with the referenced component, open the referenced item in the project items dialog.
        bound_item = self.variable.bound_item
        if bound_item and len(bound_item.base_items) > 0:
            self.computation_inspector_context.reference_handler.open_project_item(bound_item.base_items[0])


class DataStructurePropertyVariableHandler(Declarative.Handler):
    # used to display a data structure property. this is a hack and may not be needed once new data structures
    # are in place that have a guaranteed schema.
    def __init__(self, computation_inspector_context: ComputationInspectorContext, variable: Symbolic.ComputationVariable) -> None:
        super().__init__()
        self.computation_inspector_context = computation_inspector_context
        self.variable = variable
        u = Declarative.DeclarativeUI()
        label = u.create_label(text="@binding(variable.display_label)")
        # the link is optional (for now) - it does not appear in the standard computation panel.
        link = u.create_push_button(text="\N{RIGHTWARDS BLACK ARROW}", on_clicked="handle_link", border_color="transparent", background_color="rgba(0,0,0,0.0)", style="minimal", size_policy_horizontal="maximum")
        line_edit = u.create_label(text="@binding(variable_value)", width=300)
        self.ui_view = u.create_column(u.create_row(label, *([link] if computation_inspector_context.do_references else []), u.create_stretch()), line_edit, u.create_stretch(), spacing=8)
        self.__variable_listener = variable.property_changed_event.listen(ReferenceCounting.weak_partial(DataStructurePropertyVariableHandler.__property_changed, self))
        if variable.bound_item:
            def handle_variable_event(handler: DataStructurePropertyVariableHandler, event_type: Symbolic.BoundDataEventType) -> None:
                handler.__changed()

            self.__bound_item_listener = variable.data_event.listen(
                ReferenceCounting.weak_partial(handle_variable_event, self))

    @property
    def variable_value(self) -> str:
        return str(self.variable.bound_item.value) if self.variable.bound_item else str()

    def __property_changed(self, key: str) -> None:
        self.notify_property_changed("variable_value")

    def __changed(self) -> None:
        self.notify_property_changed("variable_value")

    def handle_link(self, item: Declarative.UIWidget) -> None:
        # when the user clicks the link associated with the referenced component, open the referenced item in the project items dialog.
        bound_item = self.variable.bound_item
        if bound_item and len(bound_item.base_items) > 0:
            self.computation_inspector_context.reference_handler.open_project_item(bound_item.base_items[0])


class ConstantVariableHandler(Declarative.Handler):
    # used to display a constant string
    def __init__(self, variable: Symbolic.ComputationVariable, value: str) -> None:
        super().__init__()
        self.variable = variable
        self.variable_value = value
        u = Declarative.DeclarativeUI()
        label = u.create_label(text="@binding(variable.display_label)")
        line_edit = u.create_label(text="@binding(variable_value)", width=300)
        self.ui_view = u.create_column(label, line_edit, spacing=8)


class DataStructureVariableHandlerFactory(VariableHandlerComponentFactory2):
    def make_variable_handler(self, computation_inspector_context: ComputationInspectorContext, computation: Symbolic.Computation, computation_variable: Symbolic.ComputationVariable, variable_model: VariableValueModel, **kwargs: typing.Any) -> typing.Optional[Declarative.HandlerLike]:
        if computation_variable.variable_type == Symbolic.ComputationVariableType.STRUCTURE:
            if computation_variable.property_name:
                return DataStructurePropertyVariableHandler(computation_inspector_context, computation_variable)
            else:
                data_structure = computation_variable.bound_item.value if computation_variable.bound_item else None
                if isinstance(data_structure, DataStructure.DataStructure):
                    return DataStructureHandler(computation_inspector_context, computation, computation_variable, data_structure)
                else:
                    return ConstantVariableHandler(computation_variable, _("N/A"))
        return None


class GraphicListVariableHandler(Declarative.Handler):
    def __init__(self, document_controller: DocumentController.DocumentController, computation: Symbolic.Computation, variable: Symbolic.ComputationVariable, variable_model: VariableValueModel) -> None:
        super().__init__()
        self.document_controller = document_controller
        self.computation = computation
        self.variable = variable
        u = Declarative.DeclarativeUI()
        self.ui_view = u.create_column(items="variable._bound_items", item_component_id="graphic_item", spacing=8)

    def create_handler(self, component_id: str, container: typing.Optional[Symbolic.ComputationVariable] = None, item: typing.Any = None, **kwargs: typing.Any) -> typing.Optional[Declarative.HandlerLike]:
        if component_id == "graphic_item" and item and item.value:
            graphic = typing.cast(Graphics.Graphic, item.value)
            return GraphicHandler(self.document_controller, self.computation, self.variable, graphic)
        return None


class GraphicListVariableHandlerFactory(VariableHandlerComponentFactory2):
    def make_variable_handler(self, computation_inspector_context: ComputationInspectorContext, computation: Symbolic.Computation, computation_variable: Symbolic.ComputationVariable, variable_model: VariableValueModel, **kwargs: typing.Any) -> typing.Optional[Declarative.HandlerLike]:
        if computation_variable.is_list:
            graphic = computation_variable.bound_item.value if computation_variable.bound_item else None
            return GraphicListVariableHandler(computation_inspector_context.window, computation, computation_variable, graphic)
        return None


Registry.register_component(BooleanVariableHandlerFactory(), {"variable-handler-fallback-component-factory"})
Registry.register_component(IntegerVariableHandlerFactory(), {"variable-handler-fallback-component-factory"})
Registry.register_component(RealVariableHandlerFactory(), {"variable-handler-fallback-component-factory"})
Registry.register_component(StringVariableHandlerFactory(), {"variable-handler-fallback-component-factory"})
Registry.register_component(DataSourceVariableHandlerFactory(), {"variable-handler-fallback-component-factory"})
Registry.register_component(GraphicVariableHandlerFactory(), {"variable-handler-fallback-component-factory"})
Registry.register_component(DataStructureVariableHandlerFactory(), {"variable-handler-fallback-component-factory"})
Registry.register_component(GraphicListVariableHandlerFactory(), {"variable-handler-fallback-component-factory"})


def make_computation_variable_component(computation_inspector_context: ComputationInspectorContext, computation: Symbolic.Computation, variable: Symbolic.ComputationVariable, variable_value_model: VariableValueModel) -> typing.Optional[Declarative.HandlerLike]:
    """Make a computation variable component.

    Components registered under 'variable-handler-component-factory' should subclass the
    `VariableHandlerComponentFactory` protocol. The document controller, computation, and variable arguments should be
    considered read-only. When the component needs to modify the variable value, it should do so by setting
    'variable_value.value'. This ensures that undo is handled properly.
    """
    document_controller = computation_inspector_context.window
    for component in Registry.get_components_by_type("variable-handler-component-factory"):
        computation_variable_handler = typing.cast(VariableHandlerComponentFactory, component)
        variable_component = computation_variable_handler.make_variable_handler(document_controller, computation, variable, variable_value_model)
        if variable_component:
            return variable_component
    for component in Registry.get_components_by_type("variable-handler-fallback-component-factory"):
        computation_variable_handler2 = typing.cast(VariableHandlerComponentFactory2, component)
        variable_component = computation_variable_handler2.make_variable_handler(computation_inspector_context, computation, variable, variable_value_model)
        if variable_component:
            return variable_component
    return None


class ComputationInspectorContext(EntityBrowser.Context):
    # a context for the inspectors (not consistently available in all inspectors yet)
    # allows access to a reference handler (when the user clicks links on referenced components),
    # the window (document controller), the document model, and whether to provide link controls.

    def __init__(self, document_controller: DocumentController.DocumentController, reference_handler: typing.Optional[EntityBrowser.ReferenceHandlerContext] = None, provide_reference_links: bool = False) -> None:
        super().__init__()
        self.values["reference_handler"] = reference_handler or document_controller
        self.values["window"] = document_controller
        self.values["document_model"] = document_controller.document_model
        self.values["do_references"] = provide_reference_links

    @property
    def reference_handler(self) -> EntityBrowser.ReferenceHandlerContext:
        return typing.cast(EntityBrowser.ReferenceHandlerContext, self.values["reference_handler"])

    @property
    def window(self) -> DocumentController.DocumentController:
        return typing.cast("DocumentController.DocumentController", self.values["window"])

    @property
    def document_model(self) -> DocumentModel.DocumentModel:
        return typing.cast(DocumentModel.DocumentModel, self.values["document_model"])

    @property
    def do_references(self) -> bool:
        return typing.cast(bool, self.values.get("do_references", False))


class VariableWidget(Widgets.CompositeWidgetBase):
    """A composite widget for displaying a 'variable' control.

    Also watches for changes to the variable that require a different UI and rebuilds
    the UI if necessary.

    The content_widget for the CompositeWidgetBase is a column widget and always has
    a single child which is the UI for the variable. The child is replaced if necessary.
    """

    def __init__(self, computation_inspector_context: ComputationInspectorContext, computation: Symbolic.Computation, variable: Symbolic.ComputationVariable) -> None:
        document_controller = computation_inspector_context.window
        self.__content_widget = document_controller.ui.create_column_widget()
        super().__init__(self.__content_widget)
        self.__unbinder = Unbinder()
        self.__make_widget_from_variable(computation_inspector_context, computation, variable)

        def rebuild_variable() -> None:
            self.__content_widget.remove_all()
            self.__make_widget_from_variable(computation_inspector_context, computation, variable)

        self.__variable_needs_rebuild_event_listener = variable.needs_rebuild_event.listen(rebuild_variable)

    def close(self) -> None:
        self.__variable_needs_rebuild_event_listener.close()
        self.__variable_needs_rebuild_event_listener = typing.cast(typing.Any, None)
        self.__unbinder.close()
        self.__unbinder = typing.cast(typing.Any, None)
        super().close()

    def __make_widget_from_variable(self, computation_inspector_context: ComputationInspectorContext, computation: Symbolic.Computation, variable: Symbolic.ComputationVariable) -> None:
        document_controller = computation_inspector_context.window
        variable_value_model = VariableValueModel(document_controller, computation, variable)
        handler = make_computation_variable_component(computation_inspector_context, computation, variable, variable_value_model)
        if handler:
            widget = Declarative.DeclarativeWidget(document_controller.ui, document_controller.event_loop, handler)
            self.__content_widget.add(widget)


class ComputationInspectorSection(InspectorSection):
    def __init__(self, computation_inspector_context: ComputationInspectorContext, data_item: DataItem.DataItem) -> None:
        document_controller = computation_inspector_context.window
        super().__init__(document_controller.ui, "computation", _("Computation"))
        self.__computation_variable_inserted_event_listener: typing.Optional[Event.EventListener]
        self.__computation_variable_removed_event_listener: typing.Optional[Event.EventListener]
        document_model = document_controller.document_model
        computation = document_model.get_data_item_computation(data_item)
        if computation:
            label_row = self.ui.create_row_widget()
            label_widget = self.ui.create_label_widget()
            label_widget.bind_text(Binding.PropertyBinding(computation, "label"))
            label_row.add(label_widget)
            label_row.add_stretch()
            self._unbinder.add([data_item, computation], [label_widget.unbind_text])

            self._variables_column_widget = self.ui.create_column_widget()

            stretch_column = self.ui.create_column_widget()
            stretch_column.add_stretch()

            self.add_widget_to_content(label_row)
            self.add_widget_to_content(self._variables_column_widget)
            self.add_widget_to_content(stretch_column)

            def variable_inserted(name: str, index: int, variable: Symbolic.ComputationVariable) -> None:
                if name == "variables":
                    assert computation  # mypy bug: doesn't pass the 'if computation' here
                    widget_wrapper = VariableWidget(computation_inspector_context, computation, variable)
                    self._variables_column_widget.insert(widget_wrapper, index)

            def variable_removed(name: str, index: int, variable: Symbolic.ComputationVariable) -> None:
                if name == "variables":
                    self._variables_column_widget.remove(self._variables_column_widget.children[index])

            self.__computation_variable_inserted_event_listener = computation.item_inserted_event.listen(variable_inserted)
            self.__computation_variable_removed_event_listener = computation.item_removed_event.listen(variable_removed)

            for index, variable in enumerate(computation.variables):
                variable_inserted("variables", index, variable)
        else:
            none_label = self.ui.create_label_widget(_("None"))
            none_label.text_font = "italic"
            none_widget = self.ui.create_row_widget()
            none_widget.add(none_label)
            self.add_widget_to_content(none_widget)
            self.__computation_variable_inserted_event_listener = None
            self.__computation_variable_removed_event_listener = None
        self.finish_widget_content()

    def close(self) -> None:
        if self.__computation_variable_inserted_event_listener:
            self.__computation_variable_inserted_event_listener.close()
            self.__computation_variable_inserted_event_listener = None
        if self.__computation_variable_removed_event_listener:
            self.__computation_variable_removed_event_listener.close()
            self.__computation_variable_removed_event_listener = None
        super().close()


class RemoveDisplayDataChannelCommand(Undo.UndoableCommand):

    def __init__(self, document_controller: DocumentController.DocumentController, display_item: DisplayItem.DisplayItem, display_data_channel: DisplayItem.DisplayDataChannel) -> None:
        super().__init__(_("Remove Data Item"))
        self.__document_controller = document_controller
        self.__display_item_proxy = display_item.create_proxy()
        workspace_controller = self.__document_controller.workspace_controller
        self.__old_workspace_layout: typing.Optional[Persistence.PersistentDictType] = workspace_controller.deconstruct() if workspace_controller else None
        self.__new_workspace_layout: typing.Optional[Persistence.PersistentDictType] = None
        self.__display_data_channel_index = display_item.display_data_channels.index(display_data_channel)
        self.__old_display_properties = display_item.save_properties()
        self.__undelete_logs: typing.List[Changes.UndeleteLog] = list()
        self.initialize()

    def close(self) -> None:
        self.__document_controller = typing.cast(typing.Any, None)
        self.__display_item_proxy.close()
        self.__display_item_proxy = typing.cast(typing.Any, None)
        self.__old_workspace_layout = None
        self.__new_workspace_layout = None
        self.__old_display_properties = typing.cast(typing.Any, None)
        for undelete_log in self.__undelete_logs:
            undelete_log.close()
        self.__undelete_logs = typing.cast(typing.Any, None)
        super().close()

    def perform(self) -> None:
        display_item = self.__display_item_proxy.item
        if display_item:
            display_data_channel = display_item.display_data_channels[self.__display_data_channel_index]
            self.__undelete_logs.append(display_item.remove_display_data_channel(display_data_channel, safe=True))

    def _get_modified_state(self) -> typing.Any:
        display_item = self.__display_item_proxy.item
        return display_item.modified_state if display_item else None, self.__document_controller.document_model.modified_state

    def _set_modified_state(self, modified_state: typing.Any) -> None:
        display_item = self.__display_item_proxy.item
        if display_item:
            display_item.modified_state = modified_state[0]
        self.__document_controller.document_model.modified_state = modified_state[1]

    def _undo(self) -> None:
        workspace_controller = self.__document_controller.workspace_controller
        assert workspace_controller
        self.__new_workspace_layout = workspace_controller.deconstruct()
        for undelete_log in reversed(self.__undelete_logs):
            self.__document_controller.document_model.undelete_all(undelete_log)
            undelete_log.close()
        self.__undelete_logs.clear()
        if self.__old_workspace_layout is not None:
            workspace_controller.reconstruct(self.__old_workspace_layout)
        display_item = self.__display_item_proxy.item
        if display_item:
            display_item.restore_properties(self.__old_display_properties)

    def _redo(self) -> None:
        self.perform()
        workspace_controller = self.__document_controller.workspace_controller
        if workspace_controller and self.__new_workspace_layout is not None:
            workspace_controller.reconstruct(self.__new_workspace_layout)


class DataItemLabelWidget(Widgets.CompositeWidgetBase):
    def __init__(self, ui: UserInterface.UserInterface, document_controller: DocumentController.DocumentController, display_item: DisplayItem.DisplayItem, index: int) -> None:
        content_widget = ui.create_column_widget()
        super().__init__(content_widget)

        remove_icon = "\N{MULTIPLICATION X}" if sys.platform != "darwin" else "\N{BALLOT X}"
        remove_display_data_channel_button = Widgets.TextPushButtonWidget(ui, remove_icon)

        section_title_row = ui.create_row_widget()
        section_title_label_widget = ui.create_label_widget()
        section_title_label_widget.text_font = "bold"
        section_title_label_widget.text = "{} #{}".format(_("Data"), index)
        section_title_row.add_spacing(20)
        section_title_row.add(section_title_label_widget)
        section_title_row.add_stretch()
        section_title_row.add(remove_display_data_channel_button)
        section_title_row.add_spacing(20)

        content_widget.add(section_title_row)
        content_widget.add_spacing(4)

        display_data_channel = display_item.display_data_channels[index]

        def remove_display_data_channel() -> None:
            command = RemoveDisplayDataChannelCommand(document_controller, display_item, display_data_channel)
            command.perform()
            document_controller.push_undo_command(command)

        remove_display_data_channel_button.on_button_clicked = remove_display_data_channel


class DataItemGroupWidget(Widgets.CompositeWidgetBase):
    def __init__(self, ui: UserInterface.UserInterface, document_controller: DocumentController.DocumentController, display_item: DisplayItem.DisplayItem, index: int) -> None:
        self.__content_widget = ui.create_column_widget()
        super().__init__(self.__content_widget)

        self.on_rebuild_display_data_channels: typing.Optional[typing.Callable[[], None]] = None

        self.__ui = ui
        self.__document_controller = document_controller
        self.__display_item = display_item
        self.__index = index

        self.__build()

        self.__display_item_item_inserted = None
        self.__display_item_item_removed = None

        def display_item_item_inserted(key: str, value: typing.Any, before_index: int) -> None:
            if key == "display_data_channels":
                if callable(self.on_rebuild_display_data_channels):
                    self.on_rebuild_display_data_channels()

        def display_item_item_removed(key: str, value: typing.Any, index: int) -> None:
            if key == "display_data_channels":
                if callable(self.on_rebuild_display_data_channels):
                    self.on_rebuild_display_data_channels()

        self.__display_item_item_inserted = self.__display_item.item_inserted_event.listen(display_item_item_inserted)
        self.__display_item_item_removed = self.__display_item.item_removed_event.listen(display_item_item_removed)

    def close(self) -> None:
        self.__detach_listeners()
        self.__document_controller = typing.cast(typing.Any, None)
        self.__display_item = typing.cast(typing.Any, None)
        self.__ui = typing.cast(typing.Any, None)
        super().close()

    def __detach_listeners(self) -> None:
        if self.__display_item_item_inserted:
            self.__display_item_item_inserted.close()
            self.__display_item_item_inserted = None
        if self.__display_item_item_removed:
            self.__display_item_item_removed.close()
            self.__display_item_item_removed = None

    def __build(self) -> None:
        if len(self.__display_item.display_data_channels) > 1:
            self.__content_widget.add(DataItemLabelWidget(self.__ui, self.__document_controller, self.__display_item, self.__index))
        display_data_channel = self.__display_item.display_data_channels[self.__index]
        data_item = display_data_channel.data_item
        if data_item:
            self.__content_widget.add(DataInfoInspectorSection(self.__document_controller, display_data_channel))
            self.__content_widget.add(CalibrationsInspectorSection(self.__document_controller, display_data_channel, self.__display_item))
            self.__content_widget.add(SessionInspectorSection(self.__document_controller, data_item))
            if display_data_channel.is_sequence:
                self.__content_widget.add(SequenceInspectorSection(self.__document_controller, display_data_channel))
            if display_data_channel.is_sliced:
                self.__content_widget.add(SliceInspectorSection(self.__document_controller, display_data_channel))
            elif display_data_channel.is_collection:
                self.__content_widget.add(CollectionIndexInspectorSection(self.__document_controller, display_data_channel))
            self.__content_widget.add(ComputationInspectorSection(ComputationInspectorContext(self.__document_controller), data_item))


class DisplayInspector(Widgets.CompositeWidgetBase):
    """A class to manage creation of a widget representing an inspector for a display item.

    A new data item inspector is created whenever the display item changes, but not when the content of the items
    within the display item mutate.
    """

    def __init__(self, ui: UserInterface.UserInterface, document_controller: DocumentController.DocumentController, display_item: typing.Optional[DisplayItem.DisplayItem]) -> None:
        self.__content_widget = ui.create_column_widget()
        super().__init__(self.__content_widget)

        self.ui = ui
        self.__unbinder = Unbinder()

        self.on_rebuild: typing.Optional[typing.Callable[[], None]] = None

        self.__content_widget.add_spacing(4)
        if display_item:
            title_row = self.ui.create_row_widget()
            title_label_widget = self.ui.create_label_widget()
            title_label_widget.text_font = "bold"
            title_label_widget.bind_text(Binding.PropertyBinding(display_item, "displayed_title"))
            title_row.add_spacing(20)
            title_row.add(title_label_widget)
            title_row.add_stretch()
            self.__content_widget.add(title_row)
            self.__content_widget.add_spacing(4)
            self.__unbinder.add([display_item], [title_label_widget.unbind_text])

        self.__focus_default = None
        inspector_sections: typing.List[UserInterface.Widget] = list()
        if display_item and display_item.graphic_selection.has_selection:
            inspector_sections.append(GraphicsInspectorSection(document_controller, display_item, selected_only=True))
            def focus_default() -> None:
                pass
            self.__focus_default = focus_default
        elif display_item and display_item.used_display_type == "line_plot":
            info_inspector_section = InfoInspectorSection(document_controller, display_item)
            inspector_sections.append(info_inspector_section)
            inspector_sections.append(LinePlotDisplayInspectorSection(document_controller, display_item))
            for index, display_data_channel in enumerate(display_item.display_data_channels):
                data_item_group_widget = DataItemGroupWidget(self.ui, document_controller, display_item, index)
                def rebuild() -> None:
                    if callable(self.on_rebuild):
                        self.on_rebuild()
                data_item_group_widget.on_rebuild_display_data_channels = rebuild
                inspector_sections.append(data_item_group_widget)
            line_plot_display_layers_inspector_section = LinePlotDisplayLayersInspectorSection(document_controller, display_item)
            inspector_sections.append(line_plot_display_layers_inspector_section)
            if len(display_item.graphics) > 0:
                inspector_sections.append(GraphicsInspectorSection(document_controller, display_item))
            def focus_default() -> None:
                if info_inspector_section.info_title_label is not None:
                    info_inspector_section.info_title_label.focused = True
                    info_inspector_section.info_title_label.request_refocus()
            self.__focus_default = focus_default
        elif display_item and display_item.used_display_type == "image":
            info_inspector_section = InfoInspectorSection(document_controller, display_item)
            inspector_sections.append(info_inspector_section)
            inspector_sections.append(ImageDisplayInspectorSection(document_controller, display_item))
            for display_data_channel in display_item.display_data_channels:
                data_item = display_data_channel.data_item
                if data_item:
                    inspector_sections.append(ImageDataInspectorSection(document_controller, display_data_channel, display_item))
                    inspector_sections.append(CalibrationsInspectorSection(document_controller, display_data_channel, display_item))
                    inspector_sections.append(SessionInspectorSection(document_controller, data_item))
                    if display_data_channel.is_sequence:
                        inspector_sections.append(SequenceInspectorSection(document_controller, display_data_channel))
                    if display_data_channel.is_sliced:
                        inspector_sections.append(SliceInspectorSection(document_controller, display_data_channel))
                    elif display_data_channel.is_collection:
                        inspector_sections.append(CollectionIndexInspectorSection(document_controller, display_data_channel))
                    inspector_sections.append(ComputationInspectorSection(ComputationInspectorContext(document_controller), data_item))
            if len(display_item.graphics) > 0:
                inspector_sections.append(GraphicsInspectorSection(document_controller, display_item))
            def focus_default() -> None:
                if info_inspector_section.info_title_label is not None:
                    info_inspector_section.info_title_label.focused = True
                    info_inspector_section.info_title_label.request_refocus()
            self.__focus_default = focus_default
        elif display_item:
            info_inspector_section = InfoInspectorSection(document_controller, display_item)
            inspector_sections.append(info_inspector_section)
            for display_data_channel in display_item.display_data_channels:
                data_item = display_data_channel.data_item
                inspector_sections.append(DataInfoInspectorSection(document_controller, display_data_channel))
                if data_item:
                    inspector_sections.append(SessionInspectorSection(document_controller, data_item))
            def focus_default() -> None:
                if info_inspector_section.info_title_label is not None:
                    info_inspector_section.info_title_label.focused = True
                    info_inspector_section.info_title_label.request_refocus()
            self.__focus_default = focus_default

        for inspector_section in inspector_sections:
            self.__content_widget.add(inspector_section)

        self.__content_widget.add_stretch()

    def close(self) -> None:
        self.__unbinder.close()
        self.__unbinder = typing.cast(typing.Any, None)
        super().close()

    def _get_inspectors(self) -> typing.Sequence[InspectorSection]:
        """ Return a copy of the list of inspectors. """
        return typing.cast(typing.Sequence[InspectorSection], copy.copy(self.__content_widget.children[:-1]))

    def focus_default(self) -> None:
        if self.__focus_default:
            self.__focus_default()


class DeclarativeImageChooserConstructor:

    def __init__(self, app: Application.Application) -> None:
        self.__app = app

    def construct(self, d_type: str, ui: UserInterface.UserInterface, window: typing.Optional[Window.Window], d: Declarative.UIDescription, handler: Declarative.HandlerLike, finishes: typing.List[typing.Callable[[], None]]) -> typing.Optional[UserInterface.Widget]:
        if d_type == "image_chooser":
            properties = Declarative.construct_sizing_properties(d)
            thumbnail_source = DataItemThumbnailWidget.DataItemThumbnailSource(ui, window=window)

            def drop_mime_data(mime_data: UserInterface.MimeData, x: int, y: int) -> str:
                document_model = self.__app.document_model
                display_item = MimeTypes.mime_data_get_display_item(mime_data, document_model)
                if display_item:
                    thumbnail_source.display_item = display_item
                    if display_item:
                        return "copy"
                return "ignore"

            def data_item_delete() -> None:
                thumbnail_source.display_item = None

            widget = DataItemThumbnailWidget.ThumbnailWidget(ui, thumbnail_source, properties=properties)
            widget.on_drag = widget.drag
            widget.on_drop_mime_data = drop_mime_data
            widget.on_delete = data_item_delete

            if handler:
                Declarative.connect_name(widget, d, handler)
                Declarative.connect_reference_value(thumbnail_source, d, handler, "display_item", finishes)
                Declarative.connect_attributes(widget, d, handler, finishes)

            return widget

        return None


class CroppedOverlayGraphicCanvasItemComposer(CanvasItem.BaseComposer):
    def __init__(self, canvas_item: CanvasItem.AbstractCanvasItem, layout_sizing: CanvasItem.Sizing, cache: CanvasItem.ComposerCache, is_crop_enabled: bool) -> None:
        super().__init__(canvas_item, layout_sizing, cache)
        self.__crop_enabled = is_crop_enabled

    def _repaint(self, drawing_context: DrawingContext.DrawingContext, canvas_bounds: Geometry.IntRect, composer_cache: CanvasItem.ComposerCache) -> None:
        is_crop_enabled = self.__crop_enabled
        with drawing_context.saver():
            drawing_context.translate(canvas_bounds.left, canvas_bounds.top)
            drawing_context.rect(canvas_bounds.left, canvas_bounds.top, canvas_bounds.width, canvas_bounds.height)
            drawing_context.line_join = "miter"
            drawing_context.fill_style = "gray"
            drawing_context.fill()
            drawing_context.stroke_style = "white"
            drawing_context.line_width = 1.2
            drawing_context.stroke()
            if is_crop_enabled:
                drawing_context.rect(canvas_bounds.center.x - 1, canvas_bounds.center.y - 1, canvas_bounds.width / 2, canvas_bounds.height / 2)
                drawing_context.line_width = 1.2
                drawing_context.stroke_style = "white"
                drawing_context.stroke()


class CroppedOverlayGraphicCanvasItem(CanvasItem.AbstractCanvasItem):
    def __init__(self, handle_clicked: typing.Callable[[], None]) -> None:
        super().__init__()
        self.wants_mouse_events = True
        self.update_sizing(self.sizing.with_fixed_size(Geometry.IntSize(11, 11)))
        self.__is_croppable = False
        self.__crop_enabled = False
        self.__handle_clicked = handle_clicked
        self.__update_tool_tip()

    @property
    def is_croppable(self) -> bool:
        return self.__is_croppable

    @is_croppable.setter
    def is_croppable(self, value: bool) -> None:
        self.__is_croppable = value
        self.__update_tool_tip()

    def set_crop_enabled(self, crop_enabled: bool) -> None:
        self.__crop_enabled = crop_enabled
        self.update()
        self.__update_tool_tip()

    def __update_tool_tip(self) -> None:
        if self.is_croppable:
            if self.__crop_enabled:
                self.tool_tip = _("Cropped. Click to remove or assign selected rectangle as crop.")
            else:
                self.tool_tip = _("Uncropped. Click to auto create or assign selected rectangle as crop.")
        else:
            self.tool_tip = str()

    def mouse_clicked(self, x: int, y: int, modifiers: UserInterface.KeyboardModifiers) -> bool:
        self.__handle_clicked()
        return False

    def _get_composer(self, composer_cache: CanvasItem.ComposerCache) -> typing.Optional[CanvasItem.BaseComposer]:
        return CroppedOverlayGraphicCanvasItemComposer(self, self.sizing, composer_cache, self.__crop_enabled)


class CroppedOverlayCanvasItem(CanvasItem.CanvasItemComposition):
    def __init__(self) -> None:
        super().__init__()
        self.__crop_enabled = False

        self.on_crop_enabled_clicked: typing.Optional[typing.Callable[[], None]] = None

        def get_crop_enabled() -> bool:
            return self.__crop_enabled

        def set_crop_enabled(value: bool) -> None:
            if value != self.__crop_enabled:
                self.__crop_enabled = value
                self.__graphic_canvas_item.set_crop_enabled(value)

        self.__crop_enabled_binding_helper = UserInterface.BindablePropertyHelper[bool](get_crop_enabled, set_crop_enabled)

        def handle_clicked() -> None:
            if callable(self.on_crop_enabled_clicked):
                self.on_crop_enabled_clicked()

        self.__graphic_canvas_item = CroppedOverlayGraphicCanvasItem(handle_clicked)

        self.layout = CanvasItem.CanvasItemRowLayout()
        composition = CanvasItem.CanvasItemComposition()
        composition.layout = CanvasItem.CanvasItemColumnLayout()
        composition.add_stretch()
        composition.add_canvas_item(self.__graphic_canvas_item)
        composition.add_spacing(4)
        self.add_stretch()
        self.add_canvas_item(composition)
        self.add_spacing(4)

    @property
    def is_croppable(self) -> bool:
        return self.__graphic_canvas_item.is_croppable

    @is_croppable.setter
    def is_croppable(self, value: bool) -> None:
        self.__graphic_canvas_item.is_croppable = value

    @property
    def crop_enabled(self) -> bool:
        return self.__crop_enabled_binding_helper.value

    @crop_enabled.setter
    def crop_enabled(self, value: bool) -> None:
        self.__crop_enabled_binding_helper.value = value

    def bind_crop_enabled(self, binding: Binding.Binding) -> None:
        self.__crop_enabled_binding_helper.bind_value(binding)

    def unbind_crop_enabled(self) -> None:
        self.__crop_enabled_binding_helper.unbind_value()


class DeclarativeDataSourceChooserConstructor:

    def __init__(self, app: Application.Application) -> None:
        self.__app = app

    def construct(self, d_type: str, ui: UserInterface.UserInterface, window: typing.Optional[Window.Window], d: Declarative.UIDescription, handler: Declarative.HandlerLike, finishes: typing.List[typing.Callable[[], None]]) -> typing.Optional[UserInterface.Widget]:
        if d_type == "data_source_chooser":
            properties = Declarative.construct_sizing_properties(d)
            cropped_overlay = CroppedOverlayCanvasItem()
            thumbnail_source = DataItemThumbnailWidget.DataItemThumbnailSource(ui, window=window, overlay_canvas_items=[cropped_overlay])

            def drop_mime_data(mime_data: UserInterface.MimeData, x: int, y: int) -> str:
                on_drop_mime_data_method = typing.cast(typing.Optional[str], d.get("on_drop_mime_data"))
                if on_drop_mime_data_method and callable(getattr(handler, on_drop_mime_data_method, None)):
                    return typing.cast(str, getattr(handler, on_drop_mime_data_method)(mime_data, x, y))
                return "ignore"

            def data_item_delete() -> None:
                on_delete_method = typing.cast(typing.Optional[str], d.get("on_delete"))
                if on_delete_method and callable(getattr(handler, on_delete_method, None)):
                    getattr(handler, on_delete_method)()

            widget = DataItemThumbnailWidget.ThumbnailWidget(ui, thumbnail_source, properties=properties)
            widget.on_drag = widget.drag
            widget.on_drop_mime_data = drop_mime_data
            widget.on_delete = data_item_delete

            if handler:
                Declarative.connect_name(widget, d, handler)
                Declarative.connect_reference_value(thumbnail_source, d, handler, "display_item", finishes)
                Declarative.connect_reference_value(cropped_overlay, d, handler, "is_croppable", finishes, value_type=bool)
                Declarative.connect_reference_value(cropped_overlay, d, handler, "crop_enabled", finishes, value_type=bool)
                Declarative.connect_event(widget, cropped_overlay, d, handler, "on_crop_enabled_clicked", [])
                Declarative.connect_attributes(widget, d, handler, finishes)

            return widget

        return None


def make_line_plot_display_layer_button_row(document_controller: DocumentController.DocumentController,
                                            on_forward_button_clicked: typing.Optional[typing.Callable[[], None]],
                                            on_backward_button_clicked: typing.Optional[typing.Callable[[], None]],
                                            on_add_button_clicked: typing.Optional[typing.Callable[[], None]],
                                            on_remove_button_clicked: typing.Optional[typing.Callable[[], None]]) -> Declarative.DeclarativeWidget:
    handler = LinePlotDisplayLayerButtonRowHandler(on_forward_button_clicked, on_backward_button_clicked, on_add_button_clicked, on_remove_button_clicked)
    return Declarative.DeclarativeWidget(document_controller.ui, document_controller.event_loop, handler)


class LinePlotDisplayLayerButtonRowHandler(Declarative.Handler):
    def __init__(self, on_forward_button_clicked: typing.Optional[typing.Callable[[], None]],
                 on_backward_button_clicked: typing.Optional[typing.Callable[[], None]],
                 on_add_button_clicked: typing.Optional[typing.Callable[[], None]],
                 on_remove_button_clicked: typing.Optional[typing.Callable[[], None]]) -> None:
        self._on_forward_button_clicked = on_forward_button_clicked
        self._on_backward_button_clicked = on_backward_button_clicked
        self._on_add_button_clicked = on_add_button_clicked
        self._on_remove_button_clicked = on_remove_button_clicked
        u = Declarative.DeclarativeUI()

        self.ui_view = u.create_row(
            {"type": "nionswift.text_push_button",
             "text": "\N{UPWARDS WHITE ARROW}",
             "on_button_clicked": "_on_forward_button_clicked",
             "tool_tip": _("Move layer up.")},
            {"type": "nionswift.text_push_button",
             "text": "\N{DOWNWARDS WHITE ARROW}",
             "on_button_clicked": "_on_backward_button_clicked",
             "tool_tip": _("Move layer down.")},
            u.create_stretch(),
            {"type": "nionswift.text_push_button",
             "text": "\N{PLUS SIGN}",
             "on_button_clicked": "_on_add_button_clicked",
             "tool_tip": _("Add layer.")},
            {"type": "nionswift.text_push_button",
             "text": "\N{MINUS SIGN}",
             "on_button_clicked": "_on_remove_button_clicked",
             "tool_tip": _("Remove layer.")},
            u.create_spacing(12)
        )


class DeclarativeTextPushButtonWidgetConstructor:
    def __init__(self, app: Application.Application) -> None:
        self.__app = app

    def construct(self, d_type: str, ui: UserInterface.UserInterface, window: typing.Optional[Window.Window], d: Declarative.UIDescription, handler: Declarative.HandlerLike, finishes: typing.List[typing.Callable[[], None]]) -> typing.Optional[UserInterface.Widget]:
        if d_type == "nionswift.text_push_button":
            text = d.get("text", "")
            widget = Widgets.TextPushButtonWidget(ui, text)

            if handler:
                Declarative.connect_name(widget, d, handler)
                Declarative.connect_reference_value(widget, d, handler, "on_button_clicked", finishes)
                Declarative.connect_attributes(widget, d, handler, finishes)

            return widget

        return None


class DeclarativeColorChooserConstructor:
    def __init__(self, app: Application.Application) -> None:
        self.__app = app

    def construct(self, d_type: str, ui: UserInterface.UserInterface, window: typing.Optional[Window.Window], d: Declarative.UIDescription, handler: Declarative.HandlerLike, finishes: typing.List[typing.Callable[[], None]]) -> typing.Optional[UserInterface.Widget]:
        if d_type == "nionswift.color_chooser":
            widget = Widgets.ColorPushButtonWidget(ui)

            if handler:
                Declarative.connect_name(widget, d, handler)
                Declarative.connect_reference_value(widget, d, handler, "color", finishes)
                Declarative.connect_reference_value(widget, d, handler, "on_color_changed", finishes)
                Declarative.connect_attributes(widget, d, handler, finishes)

            return widget

        return None<|MERGE_RESOLUTION|>--- conflicted
+++ resolved
@@ -3075,7 +3075,10 @@
             u.create_spacing(12),
             u.create_check_box(text=_("Shape"), checked="@binding(_lock_shape_model.value)", text_alignment_vertical="center"),
             u.create_stretch(),
-            u.create_push_button(text="\N{BULLSEYE}", on_clicked="_move_to_center_clicked", width=26, text_alignment_horizontal="center"),
+            {"type": "nionswift.text_push_button",
+             "text": "\N{BULLSEYE}",
+             "on_button_clicked": "_move_to_center_clicked",
+             "tool_tip": "Center graphic."},
             u.create_spacing(4)
         )
 
@@ -3394,8 +3397,8 @@
             spacing=4
         )
 
-    def _move_to_center_clicked(self, widget: typing.Any) -> None:
-        action_context = self.__document_controller._get_action_context()
+    def _move_to_center_clicked(self) -> None:
+        action_context = self.__document_controller._get_action_context_for_display_items([self.__display_item], None, graphics=[self.__graphic])
         self.__document_controller.perform_action_in_context("display_panel.center_graphics", action_context)
 
     def __create_position_and_shape_ui(self) -> Declarative.UIDescriptionResult:
@@ -3465,126 +3468,8 @@
         self._handlers = handlers
         self._calibration_handler = GraphicsCalibrationHandler(document_controller, display_item)
 
-<<<<<<< HEAD
         calibration_widget = Declarative.DeclarativeWidget(document_controller.ui, document_controller.event_loop, self._calibration_handler)
         self.add_widget_to_content(calibration_widget)
-=======
-    # not thread safe
-    def __create_list_item_widget(self, graphic: Graphics.Graphic) -> UserInterface.BoxWidget:
-        # NOTE: it is not valid to access self.__graphics here. graphic may or may not be in that list due to threading.
-        # graphic_section_index = self.__graphics.index(graphic)
-        graphic_widget = self.ui.create_column_widget()
-        # create the title row
-        title_row = self.ui.create_row_widget()
-        graphic_type_label = self.ui.create_label_widget(properties={"width": 100})
-        label_line_edit = self.ui.create_line_edit_widget()
-        label_line_edit.placeholder_text = _("None")
-        label_line_edit.bind_text(Binding.PropertyBinding(graphic, "label"))
-        title_row.add(graphic_type_label)
-        title_row.add_spacing(8)
-        title_row.add(label_line_edit)
-        title_row.add_stretch()
-        graphic_widget.add(title_row)
-        graphic_widget.add_spacing(4)
-        self._unbinder.add([graphic], [label_line_edit.unbind_text])
-        section_widget: typing.Optional[InspectorSectionWidget] = None
-        # create the graphic specific widget
-        if isinstance(graphic, Graphics.PointGraphic):
-            graphic_type_label.text = _("Point")
-            section_widget = make_point_type_inspector(self.__document_controller, self.__display_item, graphic)
-            graphic_widget.add(section_widget)
-        elif isinstance(graphic, Graphics.LineProfileGraphic):
-            graphic_type_label.text = _("Line Profile")
-            section_widget = make_line_profile_inspector(self.__document_controller, self.__display_item, graphic)
-            graphic_widget.add(section_widget)
-        elif isinstance(graphic, Graphics.LineGraphic):
-            graphic_type_label.text = _("Line")
-            section_widget = make_line_type_inspector(self.__document_controller, self.__display_item, graphic)
-            graphic_widget.add(section_widget)
-        elif isinstance(graphic, Graphics.RectangleGraphic):
-            graphic_type_label.text = _("Rectangle")
-            section_widget = make_rectangle_type_inspector(self.__document_controller, self.__display_item, graphic, graphic_type_label.text, rotation=True)
-            graphic_widget.add(section_widget)
-        elif isinstance(graphic, Graphics.EllipseGraphic):
-            graphic_type_label.text = _("Ellipse")
-            section_widget = make_rectangle_type_inspector(self.__document_controller, self.__display_item, graphic, graphic_type_label.text, rotation=True)
-            graphic_widget.add(section_widget)
-        elif isinstance(graphic, Graphics.IntervalGraphic):
-            graphic_type_label.text = _("Interval")
-            section_widget = make_interval_type_inspector(self.__document_controller, self.__display_item, graphic)
-            graphic_widget.add(section_widget)
-        elif isinstance(graphic, Graphics.SpotGraphic):
-            graphic_type_label.text = _("Spot")
-            section_widget = make_spot_inspector(self.__document_controller, self.__display_item, graphic, graphic_type_label.text)
-            graphic_widget.add(section_widget)
-        elif isinstance(graphic, Graphics.WedgeGraphic):
-            graphic_type_label.text = _("Wedge")
-            section_widget = make_wedge_inspector(self.__document_controller, self.__display_item, graphic)
-            graphic_widget.add(section_widget)
-        elif isinstance(graphic, Graphics.RingGraphic):
-            graphic_type_label.text = _("Annular Ring")
-            section_widget = make_ring_inspector(self.__document_controller, self.__display_item, graphic)
-            graphic_widget.add(section_widget)
-
-        # locked row
-        if section_widget:
-            graphic_type_str = graphic_type_label.text or "graphic"
-            lock_position_check_box = self.ui.create_check_box_widget(_("Position"))
-            lock_shape_check_box = self.ui.create_check_box_widget(_("Shape"))
-            lock_position_model = GraphicPropertyCommandModel(self.__document_controller, self.__display_item, graphic, "is_position_locked", title=_("Change {} Position Locked").format(graphic_type_str), command_id="change_" + graphic_type_str + "_position_locked")
-            lock_shape_model = GraphicPropertyCommandModel(self.__document_controller, self.__display_item, graphic, "is_shape_locked", title=_("Change {} Shape Locked").format(graphic_type_str), command_id="change_" + graphic_type_str + "_shape_locked")
-            lock_position_check_box.bind_checked(Binding.PropertyBinding(lock_position_model, "value"))
-            lock_shape_check_box.bind_checked(Binding.PropertyBinding(lock_shape_model, "value"))
-            self._unbinder.add([graphic], [lock_position_check_box.unbind_checked, lock_shape_check_box.unbind_checked])
-            section_widget.add_closeable(lock_position_model)
-            section_widget.add_closeable(lock_shape_model)
-            locked_row = self.ui.create_row_widget()
-            locked_row.add(self.ui.create_label_widget(_("Lock"), properties={"width": 60}))
-            locked_row.add(lock_position_check_box)
-            locked_row.add_spacing(12)
-            locked_row.add(lock_shape_check_box)
-            locked_row.add_stretch()
-
-            def move_to_center_clicked() -> None:
-                action_context = self.__document_controller._get_action_context_for_display_items([self.__display_item], None, graphics=[graphic])
-                self.__document_controller.perform_action_in_context("display_panel.center_graphics", action_context)
-
-            canvas_item = CanvasItem.TextButtonCanvasItem("\N{BULLSEYE}")
-            canvas_item.text_font = "normal 13px serif"
-            canvas_item.size_to_content(self.ui.get_font_metrics)
-            canvas_item.on_button_clicked = move_to_center_clicked
-            move_to_center_widget = self.ui.create_canvas_widget(properties={"height": canvas_item.sizing.preferred_height, "width": canvas_item.sizing.preferred_width})
-            move_to_center_widget.canvas_item.add_canvas_item(canvas_item)
-            move_to_center_widget.tool_tip = _("Move to Center")
-            locked_row.add(move_to_center_widget)
-            locked_row.add_spacing(8)
-
-            graphic_widget.add(locked_row)
-
-        column = self.ui.create_column_widget()
-        column.add_spacing(4)
-        column.add(graphic_widget)
-        return column
-
-
-# boolean (label)
-# integer, slider (label, minimum, maximum)
-# float, slider (label, minimum, maximum)
-# integer, field (label, minimum, maximum)
-# float, field (label, minimum, maximum, significant digits)
-# complex, fields (label, significant digits)
-# float, angle
-# color, control
-# choices, combo box
-# point, region
-# vector, region
-# interval, region
-# rectangle, region
-# string, field
-# float, distance
-# float, duration (units)
-# image
->>>>>>> 4d1937b3
 
 
 class ChangeComputationVariableCommand(Undo.UndoableCommand):
