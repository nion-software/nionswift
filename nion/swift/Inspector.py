from __future__ import annotations

# standard libraries
import asyncio
import collections
import copy
import functools
import gettext
import math
import operator
import sys
import threading
import typing
import uuid
import weakref

# third party libraries
# None

# local libraries
from nion.data import Calibration
from nion.swift import DataItemThumbnailWidget
from nion.swift import DisplayPanel
from nion.swift import EntityBrowser
from nion.swift import MimeTypes
from nion.swift import Panel
from nion.swift import Undo
from nion.swift.model import Changes
from nion.swift.model import ColorMaps
from nion.swift.model import DataItem
from nion.swift.model import DataStructure
from nion.swift.model import DisplayItem
from nion.swift.model import DocumentModel
from nion.swift.model import Graphics
from nion.swift.model import Schema
from nion.swift.model import Symbolic
from nion.ui import CanvasItem
from nion.ui import Declarative
from nion.ui import DrawingContext
from nion.ui import UserInterface
from nion.ui import Widgets
from nion.ui import Window
from nion.utils import Binding
from nion.utils import Converter
from nion.utils import Event
from nion.utils import Geometry
from nion.utils import ListModel
from nion.utils import Model
from nion.utils import Observable
from nion.utils import ReferenceCounting
from nion.utils import Registry
from nion.utils import Validator

if typing.TYPE_CHECKING:
    from nion.swift import Application
    from nion.swift import DocumentController
    from nion.swift.model import Persistence
    from nion.data import DataAndMetadata
    from nion.utils import Selection

_ImageDataType = Calibration._ImageDataType


_ = gettext.gettext


class InspectorPanel(Panel.Panel):
    """Inspect the current selection.

    The current selection will be a list of selection specifiers, which is itself a list of containers
    enclosing other containers or objects.
    """

    def __init__(self, document_controller: DocumentController.DocumentController, panel_id: str, properties: Persistence.PersistentDictType) -> None:
        super().__init__(document_controller, panel_id, _("Inspector"))

        # the currently selected display item
        self.__display_item: typing.Optional[DisplayItem.DisplayItem] = None

        self.__display_inspector: typing.Optional[DisplayInspector] = None

        # listen for selected display binding changes
        self.__data_item_will_be_removed_event_listener: typing.Optional[Event.EventListener] = None
        self.__display_item_changed_event_listener = document_controller.focused_display_item_changed_event.listen(self.__display_item_changed)
        self.__set_display_item(None)

        def scroll_area_focus_changed(focused: bool) -> None:
            # ensure that clicking outside of controls but in the scroll area refocuses the display panel.
            if focused:
                scroll_area.request_refocus()

        # top level widget in this inspector is a scroll area.
        # content of the scroll area is the column, to which inspectors
        # can be added.
        scroll_area = self.ui.create_scroll_area_widget(properties)
        scroll_area.set_scrollbar_policies("off", "needed")
        scroll_area.on_focus_changed = scroll_area_focus_changed
        self.column = self.ui.create_column_widget()
        scroll_area.content = self.column
        self.widget = scroll_area

        self.__display_changed_listener: typing.Optional[Event.EventListener] = None
        self.__display_graphic_selection_changed_event_listener: typing.Optional[Event.EventListener] = None
        self.__display_about_to_be_removed_listener: typing.Optional[Event.EventListener] = None
        self.__data_shape: typing.Optional[DataAndMetadata.ShapeType] = None
        self.__display_type: typing.Optional[str] = None
        self.__display_data_shape: typing.Optional[DataAndMetadata.ShapeType] = None

    def close(self) -> None:
        if self.__data_item_will_be_removed_event_listener:
            self.__data_item_will_be_removed_event_listener.close()
            self.__data_item_will_be_removed_event_listener = None
        # disconnect self as listener
        self.__display_item_changed_event_listener.close()
        self.__display_item_changed_event_listener = typing.cast(typing.Any, None)
        # close the property controller. note: this will close and create
        # a new data item inspector; so it should go before the final
        # data item inspector close, which is below.
        self.__set_display_item(None)
        self.__display_inspector = None
        self.document_controller.clear_task("update_display" + str(id(self)))
        self.document_controller.clear_task("update_display_inspector" + str(id(self)))
        # finish closing
        super().close()

    def _get_inspector_sections(self) -> typing.Sequence[InspectorSection]:
        return self.__display_inspector._get_inspectors() if self.__display_inspector else list()

    # close the old data item inspector, and create a new one
    # not thread safe.
    def __update_display_inspector(self) -> None:
        self.column.remove_all()
        if self.__display_inspector:
            if self.__display_changed_listener:
                self.__display_changed_listener.close()
                self.__display_changed_listener = None
            if self.__display_graphic_selection_changed_event_listener:
                self.__display_graphic_selection_changed_event_listener.close()
                self.__display_graphic_selection_changed_event_listener = None
            if self.__display_about_to_be_removed_listener:
                self.__display_about_to_be_removed_listener.close()
                self.__display_about_to_be_removed_listener = None
            self.__display_inspector = None

        data_item = self.__display_item.data_item if self.__display_item else None
        display_data_channel = self.__display_item.display_data_channel if self.__display_item else None

        def rebuild_display_inspector() -> None:
            self.document_controller.add_task("update_display_inspector" + str(id(self)), self.__update_display_inspector)

        self.__display_inspector = DisplayInspector(self.ui, self.document_controller, self.__display_item)
        self.__display_inspector.on_rebuild = rebuild_display_inspector

        new_data_shape = data_item.data_shape if data_item else ()
        new_display_data_shape = display_data_channel.display_data_shape if display_data_channel else ()
        new_display_data_shape = new_display_data_shape if new_display_data_shape is not None else ()
        new_display_type = self.__display_item.display_type if self.__display_item else None

        self.__data_shape = new_data_shape
        self.__display_type = new_display_type
        self.__display_data_shape = new_display_data_shape

        # this ugly item below, which adds a listener for a changing selection and then calls
        # back to this very method, is here to make sure the inspectors get updated when the
        # user changes the selection.
        if self.__display_item:

            def display_item_about_to_be_removed() -> None:
                self.document_controller.clear_task("update_display_inspector" + str(id(self)))

            def display_graphic_selection_changed(graphic_selection: Selection.IndexedSelection) -> None:
                # not really a recursive call; only delayed
                # this may come in on a thread (superscan probe position connection closing). delay even more.
                self.document_controller.add_task("update_display_inspector" + str(id(self)), self.__update_display_inspector)

            def display_changed() -> None:
                # not really a recursive call; only delayed
                # this may come in on a thread (superscan probe position connection closing). delay even more.
                display_data_channel = self.__display_item.display_data_channel if self.__display_item else None
                new_data_shape = data_item.data_shape if data_item else ()
                new_display_data_shape = display_data_channel.display_data_shape if display_data_channel else ()
                new_display_data_shape = new_display_data_shape if new_display_data_shape is not None else ()
                new_display_type = self.__display_item.display_type if self.__display_item else None
                if self.__data_shape != new_data_shape or self.__display_type != new_display_type or self.__display_data_shape != new_display_data_shape:
                    self.document_controller.add_task("update_display_inspector" + str(id(self)), self.__update_display_inspector)

            self.__display_changed_listener = self.__display_item.display_changed_event.listen(display_changed)
            self.__display_graphic_selection_changed_event_listener = self.__display_item.graphic_selection_changed_event.listen(display_graphic_selection_changed)
            self.__display_about_to_be_removed_listener = self.__display_item.about_to_be_removed_event.listen(display_item_about_to_be_removed)

        self.column.add_stretch()
        self.column.insert(self.__display_inspector, 0)

    # not thread safe
    def __set_display_item(self, display_item: typing.Optional[DisplayItem.DisplayItem]) -> None:
        if self.__display_item != display_item:
            self.__display_item = display_item
            self.__update_display_inspector()

    # this message is received from the data item binding.
    # mark the data item as needing updating.
    # thread safe.
    def __display_item_changed(self, display_item: DisplayItem.DisplayItem) -> None:
        data_item = display_item.data_item if display_item else None
        def data_item_will_be_removed(data_item_to_be_removed: DataItem.DataItem) -> None:
            if data_item_to_be_removed == data_item:
                self.document_controller.clear_task("update_display" + str(id(self)))
                self.document_controller.clear_task("update_display_inspector" + str(id(self)))
                if self.__data_item_will_be_removed_event_listener:
                    self.__data_item_will_be_removed_event_listener.close()
                    self.__data_item_will_be_removed_event_listener = None
        def update_display() -> None:
            self.__set_display_item(display_item)
            if self.__data_item_will_be_removed_event_listener:
                self.__data_item_will_be_removed_event_listener.close()
                self.__data_item_will_be_removed_event_listener = None
        # handle the case where the selected display binding changes and then the item is removed before periodic has
        # had a chance to update display. in that case, when periodic finally gets called, we need to make sure that
        # update display has been canceled somehow. this barely passes the smell test.
        if display_item and display_item.data_item:
            if self.__data_item_will_be_removed_event_listener:
                self.__data_item_will_be_removed_event_listener.close()
                self.__data_item_will_be_removed_event_listener = None
            self.__data_item_will_be_removed_event_listener = self.document_controller.document_model.data_item_will_be_removed_event.listen(data_item_will_be_removed)
        self.document_controller.add_task("update_display" + str(id(self)), update_display)


class Unbindable(typing.Protocol):
    @property
    def about_to_be_removed_event(self) -> Event.Event: raise NotImplementedError()


class Unbinder:
    def __init__(self) -> None:
        self.__unbinders: typing.List[typing.Callable[[], None]] = list()
        self.__listener_map: typing.Dict[Unbindable, Event.EventListener] = dict()

    def close(self) -> None:
        for listener in self.__listener_map.values():
            listener.close()
        self.__listener_map = typing.cast(typing.Any, None)

    def add(self, items: typing.Sequence[Unbindable], unbinders: typing.Sequence[typing.Callable[[], None]]) -> None:
        for item in items:
            if item and item not in self.__listener_map:
                self.__listener_map[item] = item.about_to_be_removed_event.listen(self.__unbind)
        self.__unbinders.extend(unbinders)

    def __unbind(self) -> None:
        for unbinder in self.__unbinders:
            unbinder()


class InspectorSection(Widgets.CompositeWidgetBase):
    """A class to manage creation of a widget representing a twist down inspector section.

    Represent a section in the inspector. The section is composed of a title in bold and then content. Subclasses should
    use add_widget_to_content to add items to the content portion of the section, then call finish_widget_content to
    properly handle the stretch at the bottom of the section.

    The content of the section will be associated with a subset of the content of a display specifier. The section is
    responsible for watching for mutations to that subset of content and updating appropriately.
    """

    def __init__(self, ui: UserInterface.UserInterface, section_id: str, section_title: str) -> None:
        self.__section_content_column = ui.create_column_widget()
        section_widget = Widgets.SectionWidget(ui, section_title, self.__section_content_column, "inspector/" + section_id + "/open")

        # create a persistent bool model to store the expanded state of the section.
        # this is used to remember the state of the section when the inspector is closed and reopened.
        # the section id is used to create a unique key for the persistent bool model.
        # the default state is expanded.
        # bind the expanded state to the section widget expanded property.
        self.__persistent_expanded_state = ui.create_persistent_bool_model("inspector-section-expanded." + section_id, True)
        self.__expanded_state_binding = Binding.PropertyBinding(self.__persistent_expanded_state, "value")
        section_widget.bind_expanded(self.__expanded_state_binding)

        super().__init__(section_widget)
        self.ui = ui  # for use in subclasses
        self._unbinder = Unbinder()

    def close(self) -> None:
        self._unbinder.close()
        super().close()

    def add_widget_to_content(self, widget: UserInterface.Widget) -> None:
        """Subclasses should call this to add content in the section's top level column."""
        self.__section_content_column.add_spacing(4)
        self.__section_content_column.add(widget)

    def finish_widget_content(self) -> None:
        """Subclasses should all this after calls to add_widget_content."""
        pass

    @property
    def _section_content_for_test(self) -> UserInterface.BoxWidget:
        return self.__section_content_column


class ChangeDisplayItemPropertyCommand(Undo.UndoableCommand):
    def __init__(self, document_model: DocumentModel.DocumentModel, display_item: DisplayItem.DisplayItem, property_name: str, value: typing.Any) -> None:
        super().__init__(_("Change Display Item Info"), command_id="change_property_" + property_name, is_mergeable=True)
        self.__document_model = document_model
        self.__display_item_proxy = display_item.create_proxy()
        self.__property_name = property_name
        self.__new_display_layers = value
        self.__old_display_layers = getattr(display_item, property_name)
        self.initialize()

    def close(self) -> None:
        self.__document_model = typing.cast(typing.Any, None)
        self.__display_item_proxy.close()
        self.__display_item_proxy = typing.cast(typing.Any, None)
        self.__new_display_layers = None
        self.__old_display_layers = None
        super().close()

    def perform(self) -> None:
        display_item = self.__display_item_proxy.item
        setattr(display_item, self.__property_name, self.__new_display_layers)

    def _get_modified_state(self) -> typing.Any:
        display_item = self.__display_item_proxy.item
        return display_item.modified_state if display_item else None, self.__document_model.modified_state

    def _set_modified_state(self, modified_state: typing.Any) -> None:
        display_item = self.__display_item_proxy.item
        if display_item:
            display_item.modified_state = modified_state[0]
        self.__document_model.modified_state = modified_state[1]

    def _compare_modified_states(self, state1: typing.Any, state2: typing.Any) -> bool:
        # override to allow the undo command to track state; but only use part of the state for comparison
        return bool(state1[0] == state2[0])

    def _undo(self) -> None:
        display_item = self.__display_item_proxy.item
        self.__new_display_layers = getattr(display_item, self.__property_name)
        setattr(display_item, self.__property_name, self.__old_display_layers)

    def _redo(self) -> None:
        self.perform()

    @property
    def __display_item_uuid(self) -> typing.Optional[uuid.UUID]:
        display_item = self.__display_item_proxy.item
        return display_item.uuid if display_item else None

    def can_merge(self, command: Undo.UndoableCommand) -> bool:
        return isinstance(command, self.__class__) and bool(self.command_id) and self.command_id == command.command_id and self.__display_item_uuid == command.__display_item_uuid


class ChangePropertyCommand(Undo.UndoableCommand):
    def __init__(self, document_model: DocumentModel.DocumentModel, data_item: DataItem.DataItem, property_name: str, value: typing.Any) -> None:
        super().__init__(_("Change Data Item Info"), command_id="change_property_" + property_name, is_mergeable=True)
        self.__document_model = document_model
        self.__data_item_proxy = data_item.create_proxy()
        self.__property_name = property_name
        self.__new_value = value
        self.__old_value = getattr(data_item, property_name)
        self.initialize()

    def close(self) -> None:
        self.__document_model = typing.cast(typing.Any, None)
        self.__data_item_proxy.close()
        self.__data_item_proxy = typing.cast(typing.Any, None)
        self.__new_value = None
        self.__old_value = None
        super().close()

    def perform(self) -> None:
        data_item = self.__data_item_proxy.item
        setattr(data_item, self.__property_name, self.__new_value)

    def _get_modified_state(self) -> typing.Any:
        data_item = self.__data_item_proxy.item
        return data_item.modified_state if data_item else None, self.__document_model.modified_state

    def _set_modified_state(self, modified_state: typing.Any) -> None:
        data_item = self.__data_item_proxy.item
        if data_item:
            data_item.modified_state = modified_state[0]
        self.__document_model.modified_state = modified_state[1]

    def _compare_modified_states(self, state1: typing.Any, state2: typing.Any) -> bool:
        # override to allow the undo command to track state; but only use part of the state for comparison
        return bool(state1[0] == state2[0])

    def _undo(self) -> None:
        data_item = self.__data_item_proxy.item
        self.__new_value = getattr(data_item, self.__property_name)
        setattr(data_item, self.__property_name, self.__old_value)

    def _redo(self) -> None:
        self.perform()

    @property
    def __data_item_uuid(self) -> typing.Optional[uuid.UUID]:
        data_item = self.__data_item_proxy.item if self.__data_item_proxy else None
        return data_item.uuid if data_item else None

    def can_merge(self, command: Undo.UndoableCommand) -> bool:
        return isinstance(command, self.__class__) and bool(self.command_id) and self.command_id == command.command_id and self.__data_item_uuid == command.__data_item_uuid


class ChangeDisplayItemPropertyBinding(Binding.PropertyBinding):
    def __init__(self, document_controller: DocumentController.DocumentController,
                 display_item: DisplayItem.DisplayItem, property_name: str,
                 converter: typing.Optional[Converter.ConverterLike[typing.Any, typing.Any]] = None,
                 fallback: typing.Any = None) -> None:
        super().__init__(display_item, property_name, converter=converter, fallback=fallback)
        self.__document_controller = document_controller
        self.__display_item = display_item
        self.__property_name = property_name
        self.__old_source_setter = self.source_setter
        self.source_setter = ReferenceCounting.weak_partial(ChangeDisplayItemPropertyBinding.__set_value, self)

    def __set_value(self, value: typing.Any) -> None:
        if value != getattr(self.__display_item, self.__property_name):
            command = ChangeDisplayItemPropertyCommand(self.__document_controller.document_model, typing.cast(DisplayItem.DisplayItem, self.source), self.__property_name, value)
            command.perform()
            self.__document_controller.push_undo_command(command)


class ChangeDisplayPropertyBinding(Binding.Binding):
    def __init__(self, document_controller: DocumentController.DocumentController, display_item: DisplayItem.DisplayItem, property_name: str, converter: typing.Optional[Converter.ConverterLike[typing.Any, typing.Any]] = None, fallback: typing.Any = None) -> None:
        super().__init__(display_item, converter=converter, fallback=fallback)

        self.__display_item = display_item
        self.__property_name = property_name

        def get_value() -> typing.Any:
            return display_item.get_display_property(property_name)

        def set_value(value: typing.Any) -> typing.Any:
            if value != get_value():
                command = DisplayPanel.ChangeDisplayCommand(document_controller.document_model, display_item, title=_("Change Display"), command_id="change_display_" + property_name, is_mergeable=True, **{property_name: value})
                command.perform()
                document_controller.push_undo_command(command)

        self.source_getter = get_value
        self.source_setter = set_value

        self.__property_changed_listener = display_item.display_property_changed_event.listen(ReferenceCounting.weak_partial(ChangeDisplayPropertyBinding.__property_changed, self))

    # thread safe
    def __property_changed(self, property_name_: str) -> None:
        assert not self._closed
        if property_name_ == self.__property_name:
            value = self.__display_item.get_display_property(self.__property_name)
            if value is not None:
                self.update_target(value)
            else:
                self.update_target_direct(self.fallback)


class ChangeDisplayDataChannelPropertyBinding(Binding.PropertyBinding):
    def __init__(self, document_controller: DocumentController.DocumentController,
                 display_data_channel: DisplayItem.DisplayDataChannel, property_name: str,
                 converter: typing.Optional[Converter.ConverterLike[typing.Any, typing.Any]] = None,
                 fallback: typing.Any = None) -> None:
        super().__init__(display_data_channel, property_name, converter=converter, fallback=fallback)
        self.__property_name = property_name
        self.__old_source_setter = self.source_setter

        def set_value(value: typing.Any) -> typing.Any:
            if value != getattr(display_data_channel, property_name):
                command = DisplayPanel.ChangeDisplayDataChannelCommand(document_controller.document_model, display_data_channel, title=_("Change Display"), command_id="change_display_" + property_name, is_mergeable=True, **{property_name: value})
                command.perform()
                document_controller.push_undo_command(command)

        self.source_setter = set_value


class ChangeGraphicPropertyBinding(Binding.PropertyBinding):
    def __init__(self, document_controller: DocumentController.DocumentController,
                 display_item: DisplayItem.DisplayItem, graphic: Graphics.Graphic, property_name: str,
                 converter: typing.Optional[Converter.ConverterLike[typing.Any, typing.Any]] = None,
                 fallback: typing.Any = None) -> None:
        super().__init__(graphic, property_name, converter=converter, fallback=fallback)
        self.__display_item_proxy = display_item.create_proxy()
        self.__graphic_proxy = graphic.create_proxy()
        self.__document_controller = document_controller
        self.__property_name = property_name
        self.__old_source_setter = self.source_setter
        self.__old_source_getter = self.source_getter
        self.source_setter = ReferenceCounting.weak_partial(ChangeGraphicPropertyBinding.__set_value, self)
        self.source_getter = ReferenceCounting.weak_partial(ChangeGraphicPropertyBinding.__get_value, self)

        def finalize(display_item_proxy: Persistence.PersistentObjectProxy[DisplayItem.DisplayItem], graphic_proxy: Persistence.PersistentObjectProxy[Graphics.Graphic]) -> None:
            display_item_proxy.close()
            graphic_proxy.close()

        weakref.finalize(self, finalize, self.__display_item_proxy, self.__graphic_proxy)

    def __get_value(self) -> typing.Any:
        display_item = self.__display_item_proxy.item
        graphic = self.__graphic_proxy.item
        if display_item and graphic:
            return getattr(graphic, self.__property_name)
        return None

    def __set_value(self, value: typing.Any) -> None:
        display_item = self.__display_item_proxy.item
        graphic = self.__graphic_proxy.item
        if display_item and graphic:
            if value != getattr(graphic, self.__property_name):
                command = DisplayPanel.ChangeGraphicsCommand(self.__document_controller.document_model, display_item, [graphic], title=_("Change Display Type"), command_id="change_display_" + self.__property_name, is_mergeable=True, **{self.__property_name: value})
                command.perform()
                self.__document_controller.push_undo_command(command)


class DisplayDataChannelPropertyCommandModel(Model.PropertyChangedPropertyModel[typing.Any]):
    """Display data channel property command model.

    This model makes undoable changes to a display data channel property.

    The value of the display data channel property appears as the 'value' property of this model.
    """

    def __init__(self, document_controller: DocumentController.DocumentController,
                 display_data_channel: DisplayItem.DisplayDataChannel, property_name: str, title: str,
                 command_id: str) -> None:
        super().__init__(display_data_channel, property_name)
        self.__document_controller = document_controller
        self.__title = title
        self.__command_id = command_id

    def _set_property_value(self, value: typing.Optional[typing.Any]) -> None:
        if value != self._get_property_value():
            document_controller = self.__document_controller
            display_data_channel = typing.cast(DisplayItem.DisplayDataChannel, self._observable)
            property_name = self._property_name
            title = self.__title
            command_id = self.__command_id
            command = DisplayPanel.ChangeDisplayDataChannelCommand(document_controller.document_model, display_data_channel,
                                                                   title=title, command_id=command_id, is_mergeable=True,
                                                                   **{property_name: value})
            command.perform()
            document_controller.push_undo_command(command)


class DisplayDataChannelAdjustmentPropertyCommandModel(Model.PropertyChangedPropertyModel[typing.Any]):
    """Display data channel property command model.

    This model makes undoable changes to a display data channel property.

    The value of the display data channel property appears as the 'value' property of this model.
    """

    def __init__(self, document_controller: DocumentController.DocumentController,
                 display_data_channel: DisplayItem.DisplayDataChannel, property_name: str, default_value: typing.Any = None) -> None:
        super().__init__(display_data_channel, "adjustments")
        self.__document_controller = document_controller
        self.__default_value = default_value
        self.__adjustment_name = property_name

    def _set_property_value(self, value: typing.Optional[typing.Any]) -> None:
        document_controller = self.__document_controller
        display_data_channel = typing.cast(DisplayItem.DisplayDataChannel, self._observable)
        property_name = self.__adjustment_name
        if value != display_data_channel.adjustments[0].get(property_name, None):
            adjustment = display_data_channel.adjustments[0]
            adjustment[property_name] = value
            command = DisplayPanel.ChangeDisplayDataChannelCommand(document_controller.document_model, display_data_channel, title=_("Change Display"), command_id="change_display_" + property_name, is_mergeable=True, adjustments=[adjustment])
            command.perform()
            document_controller.push_undo_command(command)

    def _get_property_value(self) -> typing.Optional[typing.Any]:
        display_data_channel = typing.cast(DisplayItem.DisplayDataChannel, self._observable)
        property_name = self.__adjustment_name
        if len(display_data_channel.adjustments) == 1:
            return display_data_channel.adjustments[0].get(property_name, self.__default_value)
        return self.__default_value


class DisplayItemPropertyCommandModel(Model.PropertyChangedPropertyModel[typing.Any]):
    def __init__(self, document_controller: DocumentController.DocumentController,
                 display_item: DisplayItem.DisplayItem, property_name: str) -> None:
        super().__init__(display_item, property_name)
        self.__display_item = display_item
        self.__document_controller = document_controller
        self.__property_name = property_name

    def _set_property_value(self, value: typing.Optional[typing.Any]) -> None:
        if value != self._get_property_value():
            command = ChangeDisplayItemPropertyCommand(self.__document_controller.document_model, self.__display_item, self.__property_name, value)
            command.perform()
            self.__document_controller.push_undo_command(command)

    def _get_property_value(self) -> typing.Optional[typing.Any]:
        return getattr(self.__display_item, self.__property_name)


class DisplayItemDisplayPropertyCommandModel(Model.PropertyChangedPropertyModel[typing.Any]):
    """Display item channel property command model.

    This model makes undoable changes to a display item property.
    """

    def __init__(self, document_controller: DocumentController.DocumentController,
                 display_item: DisplayItem.DisplayItem, property_name: str) -> None:
        super().__init__(display_item, property_name)
        self.__display_item = display_item
        self.__document_controller = document_controller
        self.__property_name = property_name

    def _set_property_value(self, value: typing.Optional[typing.Any]) -> None:
        if value != self._get_property_value():
            command = DisplayPanel.ChangeDisplayCommand(self.__document_controller.document_model, self.__display_item,
                                                        title=_("Change Display"),
                                                        command_id="change_display_" + self.__property_name, is_mergeable=True,
                                                        **{self.__property_name: value})
            command.perform()
            self.__document_controller.push_undo_command(command)

    def _get_property_value(self) -> typing.Optional[typing.Any]:
        return self.__display_item.get_display_property(self.__property_name)


class GraphicPropertyCommandModel(Model.PropertyModel[typing.Any]):

    def __init__(self, document_controller: DocumentController.DocumentController,
                 display_item: DisplayItem.DisplayItem, graphic: Graphics.Graphic, property_name: str, title: str,
                 command_id: str) -> None:
        super().__init__(getattr(graphic, property_name))
        self.__property_name = property_name
        self.__graphic = graphic

        def property_changed_from_user(value: typing.Any) -> None:
            if value != getattr(graphic, property_name):
                command = DisplayPanel.ChangeGraphicsCommand(document_controller.document_model, display_item, [graphic], title=title, command_id=command_id, is_mergeable=True, **{property_name: value})
                command.perform()
                document_controller.push_undo_command(command)

        self.on_value_changed = property_changed_from_user

        self.__changed_listener = graphic.property_changed_event.listen(ReferenceCounting.weak_partial(GraphicPropertyCommandModel.__property_changed_from_graphic, self))

    def __property_changed_from_graphic(self, name: str) -> None:
        if name == self.__property_name:
            self.value = getattr(self.__graphic, self.__property_name)


class InfoInspectorHandler(Declarative.Handler):
    def __init__(self, document_controller: DocumentController.DocumentController, display_item: DisplayItem.DisplayItem):
        super().__init__()
        self._display_item = display_item
        self._title_model = DisplayItemPropertyCommandModel(document_controller, display_item, "title")
        self._placeholder_title_model = DisplayItemPropertyCommandModel(document_controller, display_item, "placeholder_title")
        self._caption_model = DisplayItemPropertyCommandModel(document_controller, display_item, "caption")
        self._editable_caption_model = Model.PropertyModel[str](display_item.caption)
        self._caption_current_index = Model.PropertyModel[int](0)
        self._session_id_model = Model.PropertyChangedPropertyModel[str](display_item, "session_id")
        self._created_local_as_string_model = DisplayItemPropertyCommandModel(document_controller, display_item, "created_local_as_string")
        self.info_title_label: typing.Optional[UserInterface.Widget] = None

        u = Declarative.DeclarativeUI()

        TOOL_TIP_STR = _("Use empty field for automatic title.")

        self.ui_view = u.create_column(
            u.create_row(
                u.create_label(text=_("Title"), width=60, tooltip=TOOL_TIP_STR),
                u.create_line_edit(name="info_title_label", text="@binding(_title_model.value)", placeholder_text="@binding(_placeholder_title_model.value)", tooltip=TOOL_TIP_STR),
                u.create_spacing(8)
            ),
            u.create_row(
                u.create_column(
                    u.create_label(text=_("Caption"), width=60),
                    u.create_stretch()
                ),
                u.create_stack(
                    u.create_column(
                        u.create_text_edit(height=60, editable=False, text="@binding(_caption_model.value)"),
                        u.create_row(
                            u.create_push_button(text=_("Edit"), on_clicked="_begin_caption_edit"),
                            u.create_stretch()
                        ),
                    ),
                    u.create_column(
                        u.create_text_edit(height=60, text="@binding(_editable_caption_model.value)"),
                        u.create_row(
                            u.create_push_button(text=_("Save"), on_clicked="_save_caption_edit"),
                            u.create_push_button(text=_("Cancel"), on_clicked="_end_caption_edit"),
                            u.create_stretch()
                        )
                    ),
                    current_index="@binding(_caption_current_index.value)"
                ),
                u.create_spacing(8)
            ),
            u.create_row(
                u.create_label(text=_("Session"), width=60),
                u.create_label(text="@binding(_session_id_model.value)", width=240),
                u.create_stretch()
            ),
            u.create_row(
                u.create_label(text=_("Date"), width=60),
                u.create_label(text="@binding(_created_local_as_string_model.value)"),
            ),
            spacing=4
        )

    def _begin_caption_edit(self, widget: UserInterface.Widget) -> None:
        self._editable_caption_model.value = self._display_item.caption
        self._caption_current_index.value = 1

    def _save_caption_edit(self, widget: UserInterface.Widget) -> None:
        new_caption = self._editable_caption_model.value
        self._caption_model.value = new_caption if new_caption is not None else str()
        self._caption_current_index.value = 0

    def _end_caption_edit(self, widget: UserInterface.Widget) -> None:
        self._editable_caption_model.value = self._display_item.caption
        self._caption_current_index.value = 0


class InfoInspectorSection(InspectorSection):

    """
        Subclass InspectorSection to implement info inspector.
    """

    def __init__(self, document_controller: DocumentController.DocumentController,
                 display_item: DisplayItem.DisplayItem) -> None:
        super().__init__(document_controller.ui, "info", _("Info"))
        self.widget_id = "info_inspector_section"

        self._info_section_handler = InfoInspectorHandler(document_controller, display_item)
        widget = Declarative.DeclarativeWidget(document_controller.ui, document_controller.event_loop, self._info_section_handler)
        self.add_widget_to_content(widget)

        self.info_title_label = self._info_section_handler.info_title_label


class DataInfoInspectorSectionHandler(Declarative.Handler):
    def __init__(self, document_controller: DocumentController.DocumentController, display_data_channel: DisplayItem.DisplayDataChannel):
        super().__init__()

        self._created_local_as_string_model = DisplayDataChannelPropertyCommandModel(document_controller, display_data_channel, "created_local_as_string", title=_("Created Local"), command_id="created_local_changed")
        self._size_and_data_format_as_string = DisplayDataChannelPropertyCommandModel(document_controller, display_data_channel, "size_and_data_format_as_string", title=_("Size And Data Format"), command_id="size_and_data_format_changed")

        u = Declarative.DeclarativeUI()

        self.ui_view = u.create_column(
            u.create_row(
                u.create_label(text=_("Date"), width=60),
                u.create_label(text="@binding(_created_local_as_string_model.value)", width=240),
                u.create_stretch()
            ),
            u.create_row(
                u.create_label(text=_("Data"), width=60),
                u.create_label(text="@binding(_size_and_data_format_as_string.value)", width=240),
                u.create_stretch()
            ),
            spacing=4,
            margin_bottom=4
        )


class DataInfoInspectorSection(InspectorSection):
    def __init__(self, document_controller: DocumentController.DocumentController, display_data_channel: DisplayItem.DisplayDataChannel) -> None:
        super().__init__(document_controller.ui, "data-info", _("Data Info"))
        self._data_info_handler = DataInfoInspectorSectionHandler(document_controller, display_data_channel)
        widget = Declarative.DeclarativeWidget(document_controller.ui, document_controller.event_loop, self._data_info_handler)

        self.add_widget_to_content(widget)


class ChangeDisplayLayerPropertyCommand(Undo.UndoableCommand):
    def __init__(self, document_model: DocumentModel.DocumentModel, display_item: DisplayItem.DisplayItem, display_layer_index: int, property_name: str, value: typing.Any) -> None:
        super().__init__(_("Change Display Layer Info"), command_id="change_display_layer_" + property_name, is_mergeable=True)
        self.__document_model = document_model
        self.__display_item_proxy = display_item.create_proxy()
        self.__display_layer_index = display_layer_index
        self.__property_name = property_name
        self.__value = value
        self.__old_properties = display_item.save_properties()
        self.initialize()

    def close(self) -> None:
        self.__document_model = typing.cast(typing.Any, None)
        self.__display_item_proxy.close()
        self.__display_item_proxy = typing.cast(typing.Any, None)
        super().close()

    def perform(self) -> None:
        display_item = self.__display_item_proxy.item
        if display_item:
            display_item._set_display_layer_property(self.__display_layer_index, self.__property_name, self.__value)

    def _get_modified_state(self) -> typing.Any:
        display_item = self.__display_item_proxy.item
        return display_item.modified_state if display_item else None, self.__document_model.modified_state

    def _set_modified_state(self, modified_state: typing.Any) -> None:
        display_item = self.__display_item_proxy.item
        if display_item:
            display_item.modified_state = modified_state[0]
        self.__document_model.modified_state = modified_state[1]

    def _compare_modified_states(self, state1: typing.Any, state2: typing.Any) -> bool:
        # override to allow the undo command to track state; but only use part of the state for comparison
        return bool(state1[0] == state2[0])

    def _undo(self) -> None:
        display_item = self.__display_item_proxy.item
        if display_item:
            display_item.restore_properties(self.__old_properties)

    def _redo(self) -> None:
        self.perform()

    @property
    def __display_item_uuid(self) -> typing.Optional[uuid.UUID]:
        display_item = self.__display_item_proxy.item
        return display_item.uuid if display_item else None

    def can_merge(self, command: Undo.UndoableCommand) -> bool:
        return isinstance(command, self.__class__) and bool(self.command_id) and self.command_id == command.command_id and self.__display_item_uuid == command.__display_item_uuid


class ChangeDisplayLayerDisplayDataChannelCommand(Undo.UndoableCommand):
    def __init__(self, document_model: DocumentModel.DocumentModel, display_item: DisplayItem.DisplayItem, display_layer_index: int, display_data_channel: DisplayItem.DisplayDataChannel) -> None:
        super().__init__(_("Change Display Layer Data"), command_id="change_display_layer_data", is_mergeable=True)
        self.__document_model = document_model
        self.__display_item_proxy = display_item.create_proxy()
        self.__display_layer_index = display_layer_index
        self.__display_data_channel_proxy = display_data_channel.create_proxy() if display_data_channel else None
        self.initialize()

    def close(self) -> None:
        self.__document_model = typing.cast(typing.Any, None)
        self.__display_item_proxy.close()
        self.__display_item_proxy = typing.cast(typing.Any, None)
        if self.__display_data_channel_proxy:
            self.__display_data_channel_proxy.close()
            self.__display_data_channel_proxy = None
        super().close()

    def perform(self) -> None:
        display_item = self.__display_item_proxy.item
        display_data_channel = self.__display_data_channel_proxy.item if self.__display_data_channel_proxy else None
        if display_item:
            old_display_data_channel = display_item.get_display_layer_display_data_channel(self.__display_layer_index)
            display_item.set_display_layer_display_data_channel(self.__display_layer_index, display_data_channel)
            if old_display_data_channel:
                if not self.__display_data_channel_proxy:
                    self.__display_data_channel_proxy = old_display_data_channel.create_proxy() if old_display_data_channel else None
                else:
                    self.__display_data_channel_proxy.item = old_display_data_channel
            elif self.__display_data_channel_proxy:
                self.__display_data_channel_proxy.close()
                self.__display_data_channel_proxy = None

    def _get_modified_state(self) -> typing.Any:
        display_item = self.__display_item_proxy.item
        return display_item.modified_state if display_item else None, self.__document_model.modified_state

    def _set_modified_state(self, modified_state: typing.Any) -> None:
        display_item = self.__display_item_proxy.item
        if display_item:
            display_item.modified_state = modified_state[0]
        self.__document_model.modified_state = modified_state[1]

    def _compare_modified_states(self, state1: typing.Any, state2: typing.Any) -> bool:
        # override to allow the undo command to track state; but only use part of the state for comparison
        return bool(state1[0] == state2[0])

    def _undo(self) -> None:
        self.perform()

    @property
    def __display_item_uuid(self) -> typing.Optional[uuid.UUID]:
        display_item = self.__display_item_proxy.item
        return display_item.uuid if display_item else None

    def can_merge(self, command: Undo.UndoableCommand) -> bool:
        return isinstance(command, self.__class__) and bool(self.command_id) and self.command_id == command.command_id and self.__display_item_uuid == command.__display_item_uuid


class ColorChooserHandler(Declarative.Handler):
    def __init__(self, document_controller: DocumentController.DocumentController, display_item: DisplayItem.DisplayItem, display_layer: DisplayItem.DisplayLayer, color_model: Model.PropertyModel[typing.Any]):
        super().__init__()
        self.__document_controller = document_controller
        self.__display_item = display_item
        self.__display_layer = display_layer
        self._color_model = color_model
        color_chooser = {"type": "color_chooser",
                         "color": "@binding(_color_model.value)"}
        u = Declarative.DeclarativeUI()
        self.ui_view = u.create_row(
            color_chooser,
            u.create_line_edit(text="@binding(_color_model.value)", placeholder_text="None", width=80),
            u.create_stretch(),
            spacing=8,
        )


class DisplayLayerPropertyCommandModel(Model.PropertyChangedPropertyModel[typing.Any]):
    def __init__(self, document_controller: DocumentController.DocumentController, display_item: DisplayItem.DisplayItem, display_layer: DisplayItem.DisplayLayer, property_name: str):
        super().__init__(display_layer, property_name)
        self.__document_controller = document_controller
        self.__display_item = display_item
        self.__display_layer = display_layer
        self.__property_name = property_name

    def _get_property_value(self) -> typing.Any:
        return getattr(self.__display_layer, self.__property_name)

    def _set_property_value(self, property_value: typing.Any) -> None:
        if property_value != self._get_property_value():
            index = self.__display_item.display_layers.index(self.__display_layer)
            command = ChangeDisplayLayerPropertyCommand(self.__document_controller.document_model, self.__display_item, index,
                                                        self.__property_name, property_value)
            command.perform()
            self.__document_controller.push_undo_command(command)


class LinePlotDisplayLayersInspectorSection(InspectorSection):
    def __init__(self, document_controller: DocumentController.DocumentController, display_item: DisplayItem.DisplayItem) -> None:
        super().__init__(document_controller.ui, "line-plot-display-layer", _("Line Plot Display Layers"))
        ui = self.ui

        def change_label(label_edit_widget: UserInterface.LineEditWidget, display_layer: DisplayItem.DisplayLayer, label: str) -> None:
            index = display_item.display_layers.index(display_layer)
            command = ChangeDisplayLayerPropertyCommand(document_controller.document_model, display_item, index, "label", label)
            command.perform()
            document_controller.push_undo_command(command)
            label_edit_widget.select_all()

        def move_layer_forward(display_layer: DisplayItem.DisplayLayer) -> None:
            index = display_item.display_layers.index(display_layer)
            if index > 0:
                command = DisplayPanel.MoveDisplayLayerCommand(document_controller.document_model, display_item, index, display_item, index - 1)
                command.perform()
                document_controller.push_undo_command(command)

        def move_layer_backward(display_layer: DisplayItem.DisplayLayer) -> None:
            index = display_item.display_layers.index(display_layer)
            if index < len(display_item.display_layers) - 1:
                command = DisplayPanel.MoveDisplayLayerCommand(document_controller.document_model, display_item, index, display_item, index + 1)
                command.perform()
                document_controller.push_undo_command(command)

        def add_layer(display_layer: typing.Optional[DisplayItem.DisplayLayer]) -> None:
            index = display_item.display_layers.index(display_layer) + 1 if display_layer else 0
            command = DisplayPanel.AddDisplayLayerCommand(document_controller.document_model, display_item, index)
            command.perform()
            document_controller.push_undo_command(command)

        def remove_layer(display_layer: DisplayItem.DisplayLayer) -> None:
            index = display_item.display_layers.index(display_layer)
            command = DisplayPanel.RemoveDisplayLayerCommand(document_controller.document_model, display_item, index)
            command.perform()
            document_controller.push_undo_command(command)

        def change_data_index(data_index_widget: UserInterface.LineEditWidget, display_layer: DisplayItem.DisplayLayer, data_index_str: str) -> None:
            data_index = Converter.IntegerToStringConverter(pass_none=True).convert_back(data_index_str)
            display_data_channel = display_item.display_data_channels[data_index] if data_index is not None else None
            if display_data_channel:
                index = display_item.display_layers.index(display_layer)
                command = ChangeDisplayLayerDisplayDataChannelCommand(document_controller.document_model, display_item, index, display_data_channel)
                command.perform()
                document_controller.push_undo_command(command)
                data_index_widget.select_all()

        def change_data_row(data_row_widget: UserInterface.LineEditWidget, display_layer: DisplayItem.DisplayLayer, data_row_str: str) -> None:
            data_row = Converter.IntegerToStringConverter().convert_back(data_row_str)
            index = display_item.display_layers.index(display_layer)
            command = ChangeDisplayLayerPropertyCommand(document_controller.document_model, display_item, index, "data_row", data_row)
            command.perform()
            document_controller.push_undo_command(command)
            data_row_widget.select_all()

        def change_fill_color(color_widget: Widgets.ColorPushButtonWidget, color_edit: UserInterface.LineEditWidget, display_layer: DisplayItem.DisplayLayer, color: str) -> None:
            index = display_item.display_layers.index(display_layer)
            command = ChangeDisplayLayerPropertyCommand(document_controller.document_model, display_item, index, "fill_color", color)
            command.perform()
            document_controller.push_undo_command(command)
            color_widget.color = color
            color_edit.text = color
            color_edit.select_all()

        def change_stroke_color(color_widget: Widgets.ColorPushButtonWidget, color_edit: UserInterface.LineEditWidget, display_layer: DisplayItem.DisplayLayer, color: str) -> None:
            index = display_item.display_layers.index(display_layer)
            command = ChangeDisplayLayerPropertyCommand(document_controller.document_model, display_item, index, "stroke_color", color)
            command.perform()
            document_controller.push_undo_command(command)
            color_widget.color = color
            color_edit.text = color
            color_edit.select_all()

        def change_stroke_width(width_widget: UserInterface.LineEditWidget, display_layer: DisplayItem.DisplayLayer, width_str: str) -> None:
            width = Converter.FloatToStringConverter(pass_none=True).convert_back(width_str)
            index = display_item.display_layers.index(display_layer)
            command = ChangeDisplayLayerPropertyCommand(document_controller.document_model, display_item, index, "stroke_width", width)
            command.perform()
            document_controller.push_undo_command(command)
            width_widget.select_all()

        class DisplayLayerWidget(Widgets.CompositeWidgetBase):
            def __init__(self, display_layer: DisplayItem.DisplayLayer) -> None:
                content_widget = document_controller.ui.create_column_widget()
                super().__init__(content_widget)
                # label
                label_edit_widget = ui.create_line_edit_widget()
                label_row = ui.create_row_widget(properties={"spacing": 12})
                self.__label_widget = ui.create_label_widget()
                self.update_label_widget(display_layer)
                label_row.add(self.__label_widget)
                label_row.add(label_edit_widget)
                label_row.add_spacing(12)
                label_edit_widget.on_editing_finished = functools.partial(change_label, label_edit_widget, display_layer)
                # move up, move down, add layer, remove layer
                move_forward_button_widget = Widgets.TextPushButtonWidget(ui, "\N{UPWARDS WHITE ARROW}")
                move_backward_button_widget = Widgets.TextPushButtonWidget(ui, "\N{DOWNWARDS WHITE ARROW}")
                add_layer_button_widget = Widgets.TextPushButtonWidget(ui, "\N{PLUS SIGN}")
                remove_layer_button_widget = Widgets.TextPushButtonWidget(ui, "\N{MINUS SIGN}")
                button_row = ui.create_row_widget()
                button_row.add(move_forward_button_widget)
                button_row.add(move_backward_button_widget)
                button_row.add_stretch()
                button_row.add(add_layer_button_widget)
                button_row.add(remove_layer_button_widget)
                button_row.add_spacing(12)
                move_forward_button_widget.on_button_clicked = functools.partial(move_layer_forward, display_layer)
                move_backward_button_widget.on_button_clicked = functools.partial(move_layer_backward, display_layer)
                add_layer_button_widget.on_button_clicked = functools.partial(add_layer, display_layer)
                remove_layer_button_widget.on_button_clicked = functools.partial(remove_layer, display_layer)
                # content: display data channel, row
                display_data_channel_index_widget = ui.create_line_edit_widget(properties={"width": 36})
                display_data_channel_index_widget.widget_id = "display_data_channel_index_widget"
                display_data_channel_row_widget = ui.create_line_edit_widget(properties={"width": 36})
                content_row = ui.create_row_widget(properties={"spacing": 12})
                content_row.add(ui.create_label_widget(_("Data Index")))
                content_row.add(display_data_channel_index_widget)
                content_row.add(ui.create_label_widget(_("Row")))
                content_row.add(display_data_channel_row_widget)
                content_row.add_stretch()
                display_data_channel_index_widget.on_editing_finished = functools.partial(change_data_index, display_data_channel_index_widget, display_layer)
                display_data_channel_row_widget.on_editing_finished = functools.partial(change_data_row, display_data_channel_row_widget, display_layer)
                # display: fill color, stroke color, label
                self.__fill_color_model = DisplayLayerPropertyCommandModel(document_controller, display_item, display_layer, "fill_color")
                fill_color_widget = Declarative.DeclarativeWidget(document_controller.ui, document_controller.event_loop, ColorChooserHandler(document_controller, display_item, display_layer, self.__fill_color_model))
                fill_color_row = ui.create_row_widget(properties={"spacing": 8})
                fill_color_row.add(ui.create_label_widget(_("Fill Color"), properties={"width": 80}))
                fill_color_row.add(fill_color_widget)
                fill_color_row.add_stretch()
                self.__stroke_color_model = DisplayLayerPropertyCommandModel(document_controller, display_item, display_layer, "stroke_color")
                stroke_color_widget = Declarative.DeclarativeWidget(document_controller.ui, document_controller.event_loop, ColorChooserHandler(document_controller, display_item, display_layer, self.__stroke_color_model))
                stroke_color_row = ui.create_row_widget(properties={"spacing": 8})
                stroke_color_row.add(ui.create_label_widget(_("Stroke Color"), properties={"width": 80}))
                stroke_color_row.add(stroke_color_widget)
                stroke_color_row.add_stretch()
                stroke_width_edit = ui.create_line_edit_widget(properties={"width": 36})
                stroke_width_edit.text = str(display_layer.stroke_width) if display_layer.stroke_width is not None else None
                stroke_width_row = ui.create_row_widget(properties={"spacing": 8})
                stroke_width_row.add(ui.create_label_widget(_("Stroke Width"), properties={"width": 80, "height": 30}))
                stroke_width_row.add_spacing(44 + 8)  # color push button width + spacing to avoid collapse
                stroke_width_row.add(stroke_width_edit)
                stroke_width_row.add_stretch()
                stroke_width_edit.on_editing_finished = functools.partial(change_stroke_width, stroke_width_edit, display_layer)
                # build the inner column
                content_widget.add(label_row)
                content_widget.add(button_row)
                content_widget.add(content_row)
                content_widget.add(fill_color_row)
                content_widget.add(stroke_color_row)
                content_widget.add(stroke_width_row)
                # complex display type
                display_data_channel = display_layer.display_data_channel
                if display_data_channel:
                    complex_display_type_row, self.__complex_display_type_changed_listener = make_complex_display_type_chooser(document_controller, display_data_channel)
                else:
                    complex_display_type_row, self.__complex_display_type_changed_listener = None, None
                if complex_display_type_row:
                    content_widget.add(complex_display_type_row)
                # save for populate
                self.__label_edit_widget = label_edit_widget
                self.__display_data_channel_index_widget = display_data_channel_index_widget
                self.__display_data_channel_row_widget = display_data_channel_row_widget
                self.__stroke_color_widget = stroke_color_widget
                self.__stroke_width_edit = stroke_width_edit

                def display_layer_property_changed(name: str) -> None:
                    if name == "display_data_channel":
                        index = display_item.display_layers.index(display_layer)
                        display_data_channel = display_item.get_display_layer_display_data_channel(index)
                        data_index = display_item.display_data_channels.index(display_data_channel) if display_data_channel else None
                        self.__display_data_channel_index_widget.text = str(data_index) if data_index is not None else str()
                    elif name == "label":
                        self.__label_edit_widget.text = display_layer.label
                    elif name == "data_row":
                        self.__display_data_channel_row_widget.text = str(display_layer.data_row) if display_layer.data_row is not None else None
                    elif name == "stroke_width":
                        self.__stroke_width_edit.text = str(display_layer.stroke_width) if display_layer.stroke_width is not None else None

                self.__display_layer_property_changed_listener = display_layer.property_changed_event.listen(display_layer_property_changed)

                display_layer_property_changed("display_data_channel")
                display_layer_property_changed("label")
                display_layer_property_changed("stroke_color")
                display_layer_property_changed("fill_color")
                display_layer_property_changed("data_row")

            def close(self) -> None:
                self.__label_edit_widget = typing.cast(typing.Any, None)
                self.__display_data_channel_index_widget = typing.cast(typing.Any, None)
                self.__display_data_channel_row_widget = typing.cast(typing.Any, None)
                self.__fill_color_widget = typing.cast(typing.Any, None)
                self.__fill_color_edit = typing.cast(typing.Any, None)
                self.__stroke_color_widget = typing.cast(typing.Any, None)
                self.__stroke_color_edit = typing.cast(typing.Any, None)
                self.__stroke_width_edit = typing.cast(typing.Any, None)
                self.__display_layer_property_changed_listener.close()
                self.__display_layer_property_changed_listener = typing.cast(typing.Any, None)
                if self.__complex_display_type_changed_listener:
                    self.__complex_display_type_changed_listener.close()
                    self.__complex_display_type_changed_listener = None
                super().close()

            def update_label_widget(self, display_layer: DisplayItem.DisplayLayer) -> None:
                index = display_item.display_layers.index(display_layer)
                self.__label_widget.text = _("Layer") + " " + str(index) + ":"

        column = ui.create_column_widget(properties={"spacing": 12})

        # button to be used when there are no display layers
        add_layer_button_widget = ui.create_push_button_widget(_("Add Layer"))
        button_row = ui.create_row_widget()
        button_row.add(add_layer_button_widget)
        button_row.add_stretch()
        add_layer_button_widget.on_clicked = functools.partial(add_layer, None)
        column.add(button_row)

        def update_labels() -> None:
            button_row.visible = len(display_item.display_layers) == 0
            for index, display_layer in enumerate(display_item.display_layers):
                if index + 1 < len(column.children):  # test is necessary during initial construction
                    typing.cast(DisplayLayerWidget, column.children[index + 1]).update_label_widget(display_layer)

        def display_layer_inserted(name: str, display_layer: DisplayItem.DisplayLayer, index: int) -> None:
            if name == "display_layers":
                display_layer_widget = DisplayLayerWidget(display_layer)
                column.insert(display_layer_widget, index + 1)
                update_labels()

        def display_layer_removed(name: str, value: DisplayItem.DisplayLayer, index: int) -> None:
            if name == "display_layers":
                column.remove(index + 1)
                update_labels()

        self.__display_layer_inserted_listener = display_item.item_inserted_event.listen(display_layer_inserted)
        self.__display_layer_removed_listener = display_item.item_removed_event.listen(display_layer_removed)

        for index, display_layer in enumerate(display_item.display_layers):
            display_layer_inserted("display_layers", display_layer, index)

        self.add_widget_to_content(column)
        self.finish_widget_content()

    def close(self) -> None:
        self.__display_layer_inserted_listener.close()
        self.__display_layer_inserted_listener = typing.cast(typing.Any, None)
        self.__display_layer_removed_listener.close()
        self.__display_layer_removed_listener = typing.cast(typing.Any, None)
        super().close()


class ImageDisplayLimitsModel(Observable.Observable):
    def __init__(self, display_data_channel: DisplayItem.DisplayDataChannel, display_limits_model: Model.PropertyModel[typing.Tuple[int, ...]], index: int) -> None:
        super().__init__()
        data_item = display_data_channel.data_item

        assert data_item
        self.__display_data_channel = display_data_channel
        self.__data_item = data_item
        self.__index = index
        self.__display_limits_model = display_limits_model
        self.__display_limits_model_listener = self.__display_limits_model.property_changed_event.listen(
            ReferenceCounting.weak_partial(ImageDisplayLimitsModel.__handle_limits_changed, self))
        self.__last_value = self.value

    def __handle_limits_changed(self, property_name: str) -> None:
        if property_name == "value":
            if self.value != self.__last_value:
                self.__last_value = self.value
                self.notify_property_changed("value")

    @property
    def display_data_channel(self) -> DisplayItem.DisplayDataChannel:
        return self.__display_data_channel

    @property
    def index(self) -> int:
        return self.__index

    @property
    def value(self) -> typing.Optional[int]:
        tuple_value = self.__display_limits_model.value
        return tuple_value[self.__index] if tuple_value else None

    @value.setter
    def value(self, value: int) -> None:
        tuple_value = self.__display_limits_model.value
        display_limits = list(tuple_value) if tuple_value else []
        while len(display_limits) <= self.__index:
            display_limits.append(0)
        display_limits[self.__index] = value
        self.__display_limits_model.value = tuple(display_limits)
        self.__last_value = self.value


class ImageDataInspectorModel(Observable.Observable):
    def __init__(self, document_controller: DocumentController.DocumentController, display_data_channel: DisplayItem.DisplayDataChannel, display_item: DisplayItem.DisplayItem) -> None:
        super().__init__()
        self._document_controller = document_controller
        self._display_data_channel = display_data_channel
        self._display_item = display_item

        self.info_datetime_model = DisplayDataChannelPropertyCommandModel(document_controller, display_data_channel, "created_local_as_string", title=_("Created Date Time"), command_id="change_created_local_as_string")

        self.size_and_data_format_model = DisplayDataChannelPropertyCommandModel(document_controller, display_data_channel, "size_and_data_format_as_string", title=_("Size and Data Format"), command_id="change_size_and_data_format_as_string")

        self.data_range_low_model = Model.PropertyModel[float]()
        self.data_range_high_model = Model.PropertyModel[float]()
        self._update_data_range(self._display_data_channel.get_latest_computed_display_values())
        self._display_data_channel.subscribe_to_latest_computed_display_values(self._update_data_range)

        display_limits_model = DisplayDataChannelPropertyCommandModel(document_controller, display_data_channel, "display_limits", title=_("Change Display Limits"), command_id="change_display_limits")
        self.display_limits_low_model = ImageDisplayLimitsModel(display_data_channel, display_limits_model, 0)
        self.display_limits_high_model = ImageDisplayLimitsModel(display_data_channel, display_limits_model, 1)

        self.color_map_items: typing.List[str] = [_("Default")]
        self._color_map_flags: typing.List[typing.Optional[str]] = [None]
        for color_map_key, color_map in ColorMaps.color_maps.items():
            self.color_map_items.append(color_map.name)
            self._color_map_flags.append(color_map_key)
        self._color_map_reverse_map = {p: i for i, p in enumerate(self._color_map_flags)}
        self.current_colormap_index = Model.PropertyModel[int](self._color_map_reverse_map[self._display_data_channel.color_map_id])

        self.brightness_model = DisplayDataChannelPropertyCommandModel(document_controller, display_data_channel, "brightness", title=_("Change Brightness"), command_id="change_brightness")

        self.contrast_model = DisplayDataChannelPropertyCommandModel(document_controller, display_data_channel, "contrast", title=_("Change Contrast"), command_id="change_contrast")

        self.adjustment_options_items: typing.List[str] = [_("None"), _("Equalized"), _("Gamma"), _("Log")]
        self._adjustment_options_flags: typing.List[typing.Optional[str]] = [None, "equalized", "gamma", "log"]
        self._adjustment_options_reverse_map = {p: i for i, p in enumerate(self._adjustment_options_flags)}
        self.current_adjustment_options_index = Model.PropertyModel[int](self.get_current_adjustment_index())
        self.show_gamma_controls = Model.PropertyModel[bool](self._get_gamma_visibility())

        self.gamma_model = DisplayDataChannelAdjustmentPropertyCommandModel(document_controller, display_data_channel, "gamma", 1.0)

        self.listener = self._display_data_channel.property_changed_event.listen(ReferenceCounting.weak_partial(ImageDataInspectorModel._property_changed, self))

    def _update_data_range(self, display_values: typing.Optional[DisplayItem.DisplayValues]) -> None:
        if display_values is not None and display_values.data_range is not None:
            data_range = display_values.data_range
            self.data_range_low_model.value = data_range[0]
            self.data_range_high_model.value = data_range[1]

    def _get_gamma_visibility(self) -> bool:
        return self.get_current_adjustment_id() == "gamma"

    def _update_gamma_visibility(self) -> None:
        self.show_gamma_controls.value = self._get_gamma_visibility()

    def get_current_adjustment_id(self) -> typing.Optional[str]:
        return self._display_data_channel.adjustments[0].get("type") if len(self._display_data_channel.adjustments) == 1 else None

    def get_current_adjustment_index(self) -> int:
        return self._adjustment_options_reverse_map[self.get_current_adjustment_id()]

    def _property_changed(self, name: str) -> None:
        if name == "color_map_id":
            self.current_colormap_index.value = self._color_map_reverse_map[self._display_data_channel.color_map_id]
        if name == "adjustments":
            self.current_adjustment_options_index.value = self.get_current_adjustment_index()
            self._update_gamma_visibility()

    def change_color_map(self, widget: Declarative.UIWidget, current_index: int) -> None:
        current_color_map = self._color_map_flags[current_index]
        if self._display_data_channel.color_map_id != current_color_map:
            command = DisplayPanel.ChangeDisplayDataChannelCommand(self._document_controller.document_model,
                                                                   self._display_data_channel,
                                                                   color_map_id=current_color_map,
                                                                   title=_("Change Color Map"),
                                                                   command_id="change_color_map", is_mergeable=True)
            command.perform()
            self._document_controller.push_undo_command(command)

    def change_adjustment_option(self, widget: Declarative.UIWidget, current_index: int) -> None:
        adjustment_option = self._adjustment_options_flags[current_index]
        if self.get_current_adjustment_id() != adjustment_option:
            adjustments = list() if adjustment_option is None else [{"type": adjustment_option, "uuid": str(uuid.uuid4())}]
            command = DisplayPanel.ChangeDisplayDataChannelCommand(self._document_controller.document_model,
                                                                   self._display_data_channel, adjustments=adjustments)
            command.perform()
            self._document_controller.push_undo_command(command)
            self._update_gamma_visibility()


class ImageDataInspectorHandler(Declarative.Handler):
    def __init__(self, document_controller: DocumentController.DocumentController, display_data_channel: DisplayItem.DisplayDataChannel, display_item: DisplayItem.DisplayItem) -> None:
        super().__init__()
        self._model = ImageDataInspectorModel(document_controller, display_data_channel, display_item)
        self._float_point_2_converter = BetterFloatToStringConverter()
        self._float_point_2_none_converter = BetterFloatToStringConverter(pass_none=True)
        self._float_to_scaled_integer_converter = Converter.FloatToScaledIntegerConverter(100, -1.0, 1.0)
        self._float_to_string_converter = Converter.FloatToStringConverter(format="{:.2f}")
        self._contrast_integer_converter = ContrastIntegerConverter(100)
        self._contrast_string_converter = ContrastStringConverter()
        self._gamma_integer_converter = GammaIntegerConverter()
        self._gamma_string_converter = GammaStringConverter()

        # for test purposes
        self.display_limits_limit_low: typing.Optional[Declarative.UIWidget] = None
        self.display_limits_limit_high: typing.Optional[Declarative.UIWidget] = None

        u = Declarative.DeclarativeUI()

        self.ui_view = u.create_column(
            u.create_row(
                u.create_label(text=_("Date"), width=60),
                u.create_label(text="@binding(_model.info_datetime_model.value)", width=240),
                u.create_stretch()
            ),
            u.create_row(
                u.create_label(text=_("Data"), width=60),
                u.create_label(text="@binding(_model.size_and_data_format_model.value)", width=240),
                u.create_stretch()
            ),
            u.create_row(
                u.create_label(text=_("Data Range:"), width=120),
                u.create_label(text="@binding(_model.data_range_low_model.value, converter=_float_point_2_converter)", fallback=_("N/A"), width=80),
                u.create_spacing(8),
                u.create_label(text="@binding(_model.data_range_high_model.value, converter=_float_point_2_converter)", fallback=_("N/A"), width=80),
                u.create_stretch()
            ),
            u.create_row(
                u.create_label(text=_("Display Limits:"), width=120),
                u.create_line_edit(text="@binding(_model.display_limits_low_model.value, converter=_float_point_2_none_converter)", placeholder_text=_("Auto"), width=80, name="display_limits_limit_low"),
                u.create_spacing(8),
                u.create_line_edit(text="@binding(_model.display_limits_high_model.value, converter=_float_point_2_none_converter)", placeholder_text=_("Auto"), width=80, name="display_limits_limit_high"),
                u.create_stretch()
            ),
            u.create_row(
                u.create_label(text=_("Color Map:"), width=120),
                u.create_combo_box(items=self._model.color_map_items, on_current_index_changed="_change_color_map", current_index="@binding(_model.current_colormap_index.value)", width=120),
                u.create_stretch()
            ),
            u.create_row(
                u.create_label(text=_("Brightness"), width=80),
                u.create_slider(value="@binding(_model.brightness_model.value, converter=_float_to_scaled_integer_converter)", minimum=0, maximum=100, width=124),
                u.create_line_edit(text="@binding(_model.brightness_model.value, converter=_float_to_string_converter)", width=60),
                u.create_stretch(),
                spacing=8
            ),
            u.create_row(
                u.create_label(text=_("Contrast"), width=80),
                u.create_slider(value="@binding(_model.contrast_model.value, converter=_contrast_integer_converter)",  minimum=0, maximum=100, width=124),
                u.create_line_edit(text="@binding(_model.contrast_model.value, converter=_contrast_string_converter)", width=60),
                u.create_stretch(),
                spacing=8
            ),
            u.create_row(
                u.create_label(text=_("Adjustment:"), width=120),
                u.create_combo_box(items=self._model.adjustment_options_items, on_current_index_changed="_change_adjustment_option", current_index="@binding(_model.current_adjustment_options_index.value)", width=120),
                u.create_stretch(),
            ),
            u.create_row(
                u.create_label(text=_("Gamma"), width=80),
                u.create_slider(value="@binding(_model.gamma_model.value, converter=_gamma_integer_converter)", minimum=0, maximum=100, width=124),
                u.create_line_edit(text="@binding(_model.gamma_model.value, converter=_gamma_string_converter)", width=60),
                u.create_stretch(),
                spacing=8,
                visible="@binding(_model.show_gamma_controls.value)"
            ),
            spacing=4
        )

    def _change_color_map(self, widget: Declarative.UIWidget, current_index: int) -> None:
        self._model.change_color_map(widget, current_index)

    def _change_adjustment_option(self, widget: Declarative.UIWidget, current_index: int) -> None:
        self._model.change_adjustment_option(widget, current_index)


class ComplexDisplayTypeChooserHandler(Declarative.Handler):
    def __init__(self, document_controller: DocumentController.DocumentController,  display_data_channel: DisplayItem.DisplayDataChannel) -> None:
        super().__init__()
        self._document_controller = document_controller
        self._display_data_channel = display_data_channel
        self._display_type_items = (_("Log Absolute"), _("Absolute"), _("Phase"), _("Real"), _("Imaginary"))
        self._display_type_flags = ("log-absolute", "absolute", "phase", "real", "imaginary")
        self._display_type_reverse_map = {p: i for i, p in enumerate(self._display_type_flags)}
        self._current_index = self._display_type_reverse_map.get(display_data_channel.complex_display_type or str(), 0)

        u = Declarative.DeclarativeUI()

        self.ui_view = u.create_row(
            u.create_label(text=_("Complex Display Type:"), width=120),
            u.create_combo_box(items=self._display_type_items, on_current_index_changed="change_display_type", current_index="@binding(_current_index)")
        )

    def change_display_type(self,  widget: Declarative.UIWidget, current_index: int) -> None:
        current_display_type = self._display_type_flags[current_index]
        if self._display_data_channel.complex_display_type != current_display_type:
            command = DisplayPanel.ChangeDisplayDataChannelCommand(self._document_controller.document_model,
                                                                   self._display_data_channel, complex_display_type=current_display_type)
            command.perform()
            self._document_controller.push_undo_command(command)


class ImageDataInspectorSection(InspectorSection):
    def __init__(self, document_controller: DocumentController.DocumentController, display_data_channel: DisplayItem.DisplayDataChannel, display_item: DisplayItem.DisplayItem) -> None:
        super().__init__(document_controller.ui, "image-data", _("Image Data"))
        ui = document_controller.ui

        self.widget_id = "image_data_inspector_section"

        self.image_data_inspector_handler = ImageDataInspectorHandler(document_controller, display_data_channel, display_item)
        image_data_inspector_widget = Declarative.DeclarativeWidget(document_controller.ui, document_controller.event_loop, self.image_data_inspector_handler)

        self.add_widget_to_content(image_data_inspector_widget)

        if display_data_channel.data_item and display_data_channel.data_item.is_data_complex_type:
            complex_display_widget = Declarative.DeclarativeWidget(document_controller.ui, document_controller.event_loop, ComplexDisplayTypeChooserHandler(document_controller, display_data_channel))
            self.add_widget_to_content(complex_display_widget)

        self.finish_widget_content()


class SessionInspectorModel(Observable.Observable):
    def __init__(self, document_controller: DocumentController.DocumentController, data_item: DataItem.DataItem) -> None:
        super().__init__()
        self.__document_controller = document_controller
        self.__data_item = data_item

        self.site_model = Model.PropertyModel[str](self.__data_item.session.get("site", str()))
        self.site_model.on_value_changed = functools.partial(self._update_metadata, "site")
        self.instrument_model = Model.PropertyModel[str](self.__data_item.session.get("instrument", str()))
        self.instrument_model.on_value_changed = functools.partial(self._update_metadata, "instrument")
        self.task_model = Model.PropertyModel[str](self.__data_item.session.get("task", str()))
        self.task_model.on_value_changed = functools.partial(self._update_metadata, "task")
        self.microscopist_model = Model.PropertyModel[str](self.__data_item.session.get("microscopist", str()))
        self.microscopist_model.on_value_changed = functools.partial(self._update_metadata, "microscopist")
        self.sample_model = Model.PropertyModel[str](self.__data_item.session.get("sample", str()))
        self.sample_model.on_value_changed = functools.partial(self._update_metadata, "sample")
        self.sample_area_model = Model.PropertyModel[str](self.__data_item.session.get("sample_area", str()))
        self.sample_area_model.on_value_changed = functools.partial(self._update_metadata, "sample_area")
        self.label_model = Model.PropertyModel[str](self.__data_item.session.get("label", str()))
        self.label_model.on_value_changed = functools.partial(self._update_metadata, "label")

        self.__property_changed_listener = data_item.property_changed_event.listen(ReferenceCounting.weak_partial(SessionInspectorModel.__fields_changed, self)) if data_item else None

    def _update_metadata(self, field_id: str, new_value: typing.Optional[str]) -> None:
        session_metadata = dict(self.__data_item.session_metadata)
        session_metadata[field_id] = new_value
        command = ChangePropertyCommand(self.__document_controller.document_model, self.__data_item, "session_metadata",
                                        session_metadata)
        command.perform()
        self.__document_controller.push_undo_command(command)

    def __fields_changed(self, key: str) -> None:
        if key == "session_metadata":
            self.site_model.value = self.__data_item.session.get("site", str())
            self.instrument_model.value = self.__data_item.session.get("instrument", str())
            self.task_model.value = self.__data_item.session.get("task", str())
            self.microscopist_model.value = self.__data_item.session.get("microscopist", str())
            self.sample_model.value = self.__data_item.session.get("sample", str())
            self.sample_area_model.value = self.__data_item.session.get("sample_area", str())
            self.label_model.value = self.__data_item.session.get("label", str())


class SessionInspectorHandler(Declarative.Handler):
    def __init__(self, document_controller: DocumentController.DocumentController, data_item: DataItem.DataItem) -> None:
        super().__init__()
        self._session_model = SessionInspectorModel(document_controller, data_item)
        u = Declarative.DeclarativeUI()

        self.ui_view = u.create_column(
            u.create_row(
                u.create_label(text=_("Site"), width=100),
                u.create_line_edit(text="@binding(_session_model.site_model.value)", placeholder_text=_("Site Description"))
            ),
            u.create_spacing(4),
            u.create_row(
                u.create_label(text=_("Instrument"), width=100),
                u.create_line_edit(text="@binding(_session_model.instrument_model.value)", placeholder_text=_("Instrument Description"))
            ),
            u.create_spacing(4),
            u.create_row(
                u.create_label(text=_("Task"), width=100),
                u.create_line_edit(text="@binding(_session_model.task_model.value)", placeholder_text=_("Task Description"))
            ),
            u.create_spacing(4),
            u.create_row(
                u.create_label(text=_("Microscopist"), width=100),
                u.create_line_edit(text="@binding(_session_model.microscopist_model.value)", placeholder_text=_("Microscopist Name(s)"))
            ),
            u.create_spacing(4),
            u.create_row(
                u.create_label(text=_("Sample"), width=100),
                u.create_line_edit(text="@binding(_session_model.sample_model.value)", placeholder_text=_("Sample Description"))
            ),
            u.create_spacing(4),
            u.create_row(
                u.create_label(text=_("Sample Area"), width=100),
                u.create_line_edit(text="@binding(_session_model.sample_area_model.value)", placeholder_text=_("Sample Area Description"))
            ),
            u.create_spacing(4),
            u.create_row(
                u.create_label(text=_("Label"), width=100),
                u.create_line_edit(text="@binding(_session_model.label_model.value)", placeholder_text=_("Brief Label"))
            )
        )


class SessionInspectorSection(InspectorSection):
    def __init__(self, document_controller: DocumentController.DocumentController, data_item: DataItem.DataItem) -> None:
        super().__init__(document_controller.ui, "session", _("Session"))

        self._session_inspector_handler = SessionInspectorHandler(document_controller, data_item)
        widget = Declarative.DeclarativeWidget(document_controller.ui, document_controller.event_loop, self._session_inspector_handler)
        self.add_widget_to_content(widget)
        self.finish_widget_content()

    def close(self) -> None:
        self._session_inspector_handler.close()
        super().close()


class ChangeIntensityCalibrationCommand(Undo.UndoableCommand):
    def __init__(self, document_model: DocumentModel.DocumentModel, data_item: DataItem.DataItem, intensity_calibration: Calibration.Calibration) -> None:
        super().__init__(_("Change Intensity Calibration"), command_id="change_intensity_calibration", is_mergeable=True)
        self.__document_model = document_model
        self.__data_item_proxy = data_item.create_proxy()
        self.__new_intensity_calibration: typing.Optional[Calibration.Calibration] = intensity_calibration
        self.__old_intensity_calibration: typing.Optional[Calibration.Calibration] = data_item.intensity_calibration
        self.initialize()

    def close(self) -> None:
        self.__document_model = typing.cast(typing.Any, None)
        self.__data_item_proxy.close()
        self.__data_item_proxy = typing.cast(typing.Any, None)
        self.__new_intensity_calibration = typing.cast(typing.Any, None)
        self.__old_intensity_calibration = typing.cast(typing.Any, None)
        super().close()

    def perform(self) -> None:
        data_item = self.__data_item_proxy.item
        if data_item and self.__new_intensity_calibration is not None:
            data_item.set_intensity_calibration(self.__new_intensity_calibration)

    def _get_modified_state(self) -> typing.Any:
        data_item = self.__data_item_proxy.item
        return data_item.modified_state if data_item else None, self.__document_model.modified_state

    def _set_modified_state(self, modified_state: typing.Any) -> None:
        data_item = self.__data_item_proxy.item
        if data_item:
            data_item.modified_state = modified_state[0]
        self.__document_model.modified_state = modified_state[1]

    def _compare_modified_states(self, state1: typing.Any, state2: typing.Any) -> bool:
        # override to allow the undo command to track state; but only use part of the state for comparison
        return bool(state1[0] == state2[0])

    def _undo(self) -> None:
        data_item = self.__data_item_proxy.item
        assert data_item
        self.__new_intensity_calibration = data_item.intensity_calibration
        if self.__old_intensity_calibration is not None:
            data_item.set_intensity_calibration(self.__old_intensity_calibration)

    def _redo(self) -> None:
        self.perform()

    @property
    def __data_item_uuid(self) -> typing.Optional[uuid.UUID]:
        data_item = self.__data_item_proxy.item if self.__data_item_proxy else None
        return data_item.uuid if data_item else None

    def can_merge(self, command: Undo.UndoableCommand) -> bool:
        return isinstance(command, self.__class__) and bool(self.command_id) and self.command_id == command.command_id and self.__data_item_uuid == command.__data_item_uuid


class ChangeDimensionalCalibrationsCommand(Undo.UndoableCommand):
    def __init__(self, document_model: DocumentModel.DocumentModel, data_item: DataItem.DataItem, dimensional_calibrations: DataAndMetadata.CalibrationListType) -> None:
        super().__init__(_("Change Intensity Calibration"), command_id="change_intensity_calibration", is_mergeable=True)
        self.__document_model = document_model
        self.__data_item_proxy = data_item.create_proxy()
        self.__new_dimensional_calibrations = list(dimensional_calibrations)
        self.__old_dimensional_calibrations = list(data_item.dimensional_calibrations)
        self.initialize()

    def close(self) -> None:
        self.__document_model = typing.cast(typing.Any, None)
        self.__data_item_proxy.close()
        self.__data_item_proxy = typing.cast(typing.Any, None)
        super().close()

    def perform(self) -> None:
        data_item = self.__data_item_proxy.item
        if data_item:
            data_item.set_dimensional_calibrations(self.__new_dimensional_calibrations)

    def _get_modified_state(self) -> typing.Any:
        data_item = self.__data_item_proxy.item
        return data_item.modified_state if data_item else None, self.__document_model.modified_state

    def _set_modified_state(self, modified_state: typing.Any) -> None:
        data_item = self.__data_item_proxy.item
        if data_item:
            data_item.modified_state = modified_state[0]
        self.__document_model.modified_state = modified_state[1]

    def _compare_modified_states(self, state1: typing.Any, state2: typing.Any) -> bool:
        # override to allow the undo command to track state; but only use part of the state for comparison
        return bool(state1[0] == state2[0])

    def _undo(self) -> None:
        data_item = self.__data_item_proxy.item
        assert data_item
        self.__new_dimensional_calibrations = list(data_item.dimensional_calibrations)
        data_item.set_dimensional_calibrations(self.__old_dimensional_calibrations)

    def _redo(self) -> None:
        self.perform()

    @property
    def __data_item_uuid(self) -> typing.Optional[uuid.UUID]:
        data_item = self.__data_item_proxy.item if self.__data_item_proxy else None
        return data_item.uuid if data_item else None

    def can_merge(self, command: Undo.UndoableCommand) -> bool:
        return isinstance(command, self.__class__) and bool(self.command_id) and self.command_id == command.command_id and self.__data_item_uuid == command.__data_item_uuid


class InspectorSectionWidget(Widgets.CompositeWidgetBase):
    def __init__(self, ui: UserInterface.UserInterface) -> None:
        self.__content_widget = ui.create_column_widget()
        super().__init__(self.__content_widget)
        self.__unbinder = Unbinder()
        self.__closeables: typing.List[DocumentModel.Closeable] = list()

    def close(self) -> None:
        self.__unbinder.close()
        for closeable in self.__closeables:
            closeable.close()
        self.__closeables = typing.cast(typing.Any, None)
        super().close()

    def add_closeable(self, closeable: DocumentModel.Closeable) -> None:
        self.__closeables.append(closeable)

    def add_closeables(self, *closeables: DocumentModel.Closeable) -> None:
        for closeable in closeables:
            self.add_closeable(closeable)

    def add_unbinder(self, items: typing.Sequence[Unbindable], unbinders: typing.Sequence[typing.Callable[[], None]]) -> None:
        self.__unbinder.add(items, unbinders)

    def add(self, widget: UserInterface.Widget) -> None:
        self.__content_widget.add(widget)

    def add_spacing(self, spacing: int) -> None:
        self.__content_widget.add_spacing(spacing)

    def find_widget_by_id(self, widget_id: str) -> typing.Optional[UserInterface.Widget]:
        return self.__content_widget.find_widget_by_id(widget_id)


def make_calibration_style_chooser(document_controller: DocumentController.DocumentController, display_item: DisplayItem.DisplayItem) -> InspectorSectionWidget:
    ui = document_controller.ui

    calibration_styles = display_item.calibration_styles

    display_calibration_style_options = [(calibration_style.label, calibration_style.calibration_style_id) for calibration_style in calibration_styles]

    display_calibration_style_reverse_map = {p[1]: i for i, p in enumerate(display_calibration_style_options)}

    class CalibrationStyleIndexConverter(Converter.ConverterLike[str, int]):
        def convert(self, value: typing.Optional[str]) -> typing.Optional[int]:
            return display_calibration_style_reverse_map.get(value or str(), 0)

        def convert_back(self, value: typing.Optional[int]) -> typing.Optional[str]:
            if value is not None and value >= 0 and value < len(display_calibration_style_options):
                return display_calibration_style_options[value][1]
            else:
                return calibration_styles[0].label

    display_calibration_style_chooser = ui.create_combo_box_widget(items=display_calibration_style_options, item_getter=operator.itemgetter(0))
    display_calibration_style_chooser.bind_current_index(ChangeDisplayItemPropertyBinding(document_controller, display_item, "calibration_style_id", converter=CalibrationStyleIndexConverter(), fallback=0))

    widget = InspectorSectionWidget(ui)

    widget.add(display_calibration_style_chooser)

    widget.add_unbinder([display_item], [display_calibration_style_chooser.unbind_current_index])

    return widget


class BetterFloatToStringConverter(Converter.FloatToStringConverter):
    def __init__(self, *, pass_none: bool = False) -> None:
        super().__init__(pass_none=pass_none)
        self.__pass_none = pass_none

    def convert(self, value: typing.Optional[float]) -> typing.Optional[str]:
        if value is None:
            return None if self.__pass_none else str()
        if math.isfinite(value) and value != 0.0:
            mag = math.floor(math.log10(abs(value)))
            if mag < 0:
                return "{0:0.4g}".format(value)
            elif mag > 5:
                result = "{0:0.3e}".format(value)
                while not ".0e" in result:
                    last_result = result
                    result = result.replace("0e", "e")
                    if last_result == result:
                        break
                return result
            else:
                result = "{0:.4f}".format(value)
                while result.endswith("0") and not result.endswith(".0"):
                    result = result[:-1]
                return result
        result = "{0:f}".format(value)
        while result.endswith("0") and not result.endswith(".0"):
            result = result[:-1]
        return result


class CalibrationModel(Observable.Observable):
    def __init__(self, axis_name: str, calibration: Calibration.Calibration, setter_fn: typing.Callable[[Calibration.Calibration], None]) -> None:
        super().__init__()
        self.__axis_name = axis_name
        self.__calibration = calibration
        self.__converter = BetterFloatToStringConverter()
        self.__setter_fn = setter_fn

    @property
    def axis_name(self) -> str:
        return self.__axis_name

    @axis_name.setter
    def axis_name(self, value: str) -> None:
        if self.__axis_name != value:
            self.__axis_name = value
            self.notify_property_changed("axis_name")

    @property
    def offset(self) -> float:
        return self.__calibration.offset

    @offset.setter
    def offset(self, value: float) -> None:
        if self.__calibration.offset != value:
            self.__calibration.offset = value
            self.__setter_fn(self.__calibration)
            self.notify_property_changed("offset")
            self.notify_property_changed("offset_str")

    @property
    def offset_str(self) -> str:
        return self.__converter.convert(self.__calibration.offset) or "0.0"

    @offset_str.setter
    def offset_str(self, value: str) -> None:
        self.offset = self.__converter.convert_back(value) or 0.0

    @property
    def scale(self) -> float:
        return self.__calibration.scale

    @scale.setter
    def scale(self, value: float) -> None:
        if self.__calibration.scale != value:
            self.__calibration.scale = value
            self.__setter_fn(self.__calibration)
            self.notify_property_changed("scale")
            self.notify_property_changed("scale_str")

    @property
    def scale_str(self) -> str:
        return self.__converter.convert(self.__calibration.scale) or str()

    @scale_str.setter
    def scale_str(self, value: str) -> None:
        self.scale = self.__converter.convert_back(value) or 0.0

    @property
    def units(self) -> typing.Optional[str]:
        return self.__calibration.units

    @units.setter
    def units(self, value: typing.Optional[str]) -> None:
        if self.__calibration.units != value:
            self.__calibration.units = value if value else str()
            self.__setter_fn(self.__calibration)
            self.notify_property_changed("units")


class CalibrationHandler(Declarative.Handler):
    def __init__(self, calibration_model: CalibrationModel) -> None:
        super().__init__()
        self._calibration_model = calibration_model
        u = Declarative.DeclarativeUI()
        self.ui_view = u.create_row(
            u.create_label(text="@binding(_calibration_model.axis_name)", width=60),
            u.create_line_edit(text="@binding(_calibration_model.offset_str)", width=60),
            u.create_line_edit(text="@binding(_calibration_model.scale_str)", width=60),
            u.create_line_edit(text="@binding(_calibration_model.units)", width=60),
            u.create_stretch(),
            spacing=12
        )


class CalibrationStyleModelAdapter(typing.Protocol):
    def get_calibration_style(self, display_item: DisplayItem.DisplayItem) -> typing.Sequence[DisplayItem.CalibrationStyleLike]: ...
    def get_calibrated_style_id(self, display_item: DisplayItem.DisplayItem) -> str: ...
    def get_calibration_styles(self, display_item: DisplayItem.DisplayItem) -> typing.Sequence[DisplayItem.CalibrationStyleLike]: ...
    def get_calibrations(self, display_item: DisplayItem.DisplayItem, calibration_style: DisplayItem.CalibrationStyleLike) -> typing.Sequence[Calibration.Calibration]: ...
    def get_calibration_style_id_property_name(self) -> str: ...
    def get_calibration_styles_property_name(self) -> str: ...
    def get_display_calibrations_property_name(self) -> str: ...


class DimensionalCalibrationStyleModelAdapter(CalibrationStyleModelAdapter):
    def get_calibration_style(self, display_item: DisplayItem.DisplayItem) -> typing.Sequence[DisplayItem.CalibrationStyleLike]:
        return display_item.calibration_styles

    def get_calibrated_style_id(self, display_item: DisplayItem.DisplayItem) -> str:
        return display_item.calibration_style_id

    def get_calibration_styles(self, display_item: DisplayItem.DisplayItem) -> typing.Sequence[DisplayItem.CalibrationStyleLike]:
        return display_item.calibration_styles

    def get_calibrations(self, display_item: DisplayItem.DisplayItem, calibration_style: DisplayItem.CalibrationStyleLike) -> typing.Sequence[Calibration.Calibration]:
        return display_item.get_displayed_dimensional_calibrations_with_calibration_style(typing.cast(DisplayItem.CalibrationStyle, calibration_style))

    def get_calibration_style_id_property_name(self) -> str:
        return "calibration_style_id"

    def get_calibration_styles_property_name(self) -> str:
        return "calibration_styles"

    def get_display_calibrations_property_name(self) -> str:
        return "displayed_dimensional_calibrations"


class IntensityCalibrationStyleModelAdapter(CalibrationStyleModelAdapter):
    def get_calibration_style(self, display_item: DisplayItem.DisplayItem) -> typing.Sequence[DisplayItem.CalibrationStyleLike]:
        return display_item.intensity_calibration_styles

    def get_calibrated_style_id(self, display_item: DisplayItem.DisplayItem) -> str:
        return display_item.intensity_calibration_style_id

    def get_calibration_styles(self, display_item: DisplayItem.DisplayItem) -> typing.Sequence[DisplayItem.CalibrationStyleLike]:
        return display_item.intensity_calibration_styles

    def get_calibrations(self, display_item: DisplayItem.DisplayItem, calibration_style: DisplayItem.CalibrationStyleLike) -> typing.Sequence[Calibration.Calibration]:
        return [display_item.get_displayed_intensity_calibration_with_calibration_style(typing.cast(DisplayItem.CalibrationStyle, calibration_style))]

    def get_calibration_style_id_property_name(self) -> str:
        return "intensity_calibration_style_id"

    def get_calibration_styles_property_name(self) -> str:
        return "intensity_calibration_styles"

    def get_display_calibrations_property_name(self) -> str:
        return "displayed_intensity_calibration"


class CalibrationStyleModel(Observable.Observable):
    def __init__(self, document_controller: DocumentController.DocumentController, display_item: DisplayItem.DisplayItem, adapter: CalibrationStyleModelAdapter) -> None:
        super().__init__()
        self.__document_controller = document_controller
        self.__display_item = display_item
        self.__adapter = adapter
        self.__display_item_property_changed_listener = display_item.property_changed_event.listen(ReferenceCounting.weak_partial(CalibrationStyleModel.__handle_display_item_property_changed, self))
        self.__display_item_display_property_changed_listener = display_item.display_property_changed_event.listen(ReferenceCounting.weak_partial(CalibrationStyleModel.__handle_display_item_property_changed, self))
        self.__calibration_styles = self.__adapter.get_calibration_style(self.__display_item)

    def __handle_display_item_property_changed(self, name: str) -> None:
        if name == self.__adapter.get_calibration_style_id_property_name():
            self.notify_property_changed("calibration_style_id")
            self.notify_property_changed("index")
        if name == self.__adapter.get_calibration_styles_property_name():
            self.__calibration_styles = self.__adapter.get_calibration_style(self.__display_item)
            self.notify_property_changed("items")
            self.notify_property_changed("index")
        if name == self.__adapter.get_display_calibrations_property_name():
            self.notify_property_changed("items")

    @property
    def items(self) -> typing.List[str]:
        items = list[str]()
        for calibration_style in self.__calibration_styles:
            calibration_style_label = calibration_style.label
            if calibration_style.is_calibrated:
                calibrations = self.__adapter.get_calibrations(self.__display_item, calibration_style)
                units = [c.units or "-" for c in calibrations]
                if units and all(unit == units[0] for unit in units):
                    calibration_style_label += " (" + units[0] + ")"
                else:
                    calibration_style_label += " (" + "/".join(units) + ")"
            items.append(calibration_style_label)
        return items

    @property
    def index(self) -> typing.Optional[int]:
        calibration_style_id = self.calibration_style_id
        for i, calibration_style in enumerate(self.__calibration_styles):
            if calibration_style.calibration_style_id == calibration_style_id:
                return i
        return 0

    @index.setter
    def index(self, value: typing.Optional[int]) -> None:
        value = value or 0  # startup case
        if value != self.index:
            value = max(0, min(value, len(self.__calibration_styles) - 1))
            self.calibration_style_id = self.__calibration_styles[value].calibration_style_id

    @property
    def calibration_style_id(self) -> str:
        return self.__adapter.get_calibrated_style_id(self.__display_item)

    @calibration_style_id.setter
    def calibration_style_id(self, value: str) -> None:
        if value != self.calibration_style_id:
            command = ChangeDisplayItemPropertyCommand(self.__document_controller.document_model, self.__display_item, self.__adapter.get_calibration_style_id_property_name(), value)
            command.perform()
            self.__document_controller.push_undo_command(command)
            self.notify_property_changed("calibration_style_id")
            self.notify_property_changed("index")


class CalibrationSectionHandler(Declarative.Handler):
    def __init__(self, dimensional_calibrations_model: ListModel.ListModel[CalibrationModel], intensity_calibration_model: CalibrationModel, calibration_style_model: CalibrationStyleModel, intensity_calibration_style_model: CalibrationStyleModel) -> None:
        super().__init__()
        self._dimensional_calibrations_model = dimensional_calibrations_model
        self.__intensity_calibration_model = intensity_calibration_model
        self._calibration_style_model = calibration_style_model
        self._intensity_calibration_style_model = intensity_calibration_style_model
        u = Declarative.DeclarativeUI()
        self.ui_view = u.create_column(
            u.create_row(
                u.create_label(width=60),
                u.create_label(text=_("Offset"), width=60),
                u.create_label(text=_("Scale"), width=60),
                u.create_label(text=_("Units"), width=60),
                u.create_stretch(),
                spacing=12
            ),
            u.create_column(items=f"_dimensional_calibrations_model.items", item_component_id="calibration", spacing=4),
            u.create_row(u.create_label(text=_("Display"), width=60), u.create_combo_box(items_ref="@binding(_calibration_style_model.items)", current_index="@binding(_calibration_style_model.index)"), u.create_stretch()),
            u.create_component_instance(identifier="intensity_calibration"),
            u.create_row(u.create_label(text=_("Display"), width=60), u.create_combo_box(items_ref="@binding(_intensity_calibration_style_model.items)", current_index="@binding(_intensity_calibration_style_model.index)"), u.create_stretch()),
            spacing=4
        )

    def create_handler(self, component_id: str, container: typing.Optional[Symbolic.ComputationVariable] = None, item: typing.Any = None, **kwargs: typing.Any) -> typing.Optional[Declarative.HandlerLike]:
        if component_id == "calibration" and item:
            calibration_model = typing.cast(CalibrationModel, item)
            return CalibrationHandler(calibration_model)
        if component_id == "intensity_calibration":
            return CalibrationHandler(self.__intensity_calibration_model)
        return None


class CalibrationsInspectorSection(InspectorSection):
    def __init__(self, document_controller: DocumentController.DocumentController, display_data_channel: DisplayItem.DisplayDataChannel, display_item: DisplayItem.DisplayItem) -> None:
        super().__init__(document_controller.ui, "calibrations", _("Calibrations"))
        self.__document_controller = document_controller
        self.__display_data_channel = display_data_channel
        self.__event_loop = document_controller.event_loop
        self.__pending_call: typing.Optional[asyncio.Handle] = None

        # allow setup of the calibration models without updating data item
        self.__enabled_ref: list[bool] = [False]

        self.__calibration_style_model = CalibrationStyleModel(document_controller, display_item, DimensionalCalibrationStyleModelAdapter())
        self.__intensity_calibration_style_model = CalibrationStyleModel(document_controller, display_item, IntensityCalibrationStyleModelAdapter())

        data_item = display_data_channel.data_item
        assert data_item

        def change_intensity_calibration(enabled_ref: list[bool], intensity_calibration: Calibration.Calibration) -> None:
            if enabled_ref[0] and data_item:
                command = ChangeIntensityCalibrationCommand(document_controller.document_model, data_item, intensity_calibration)
                command.perform()
                document_controller.push_undo_command(command)

        self.__dimensional_calibrations_model = ListModel.ListModel[CalibrationModel]()
        self.__intensity_calibration_model = CalibrationModel(str(), Calibration.Calibration(), functools.partial(change_intensity_calibration, self.__enabled_ref))
        widget = Declarative.DeclarativeWidget(document_controller.ui, document_controller.event_loop, CalibrationSectionHandler(self.__dimensional_calibrations_model, self.__intensity_calibration_model, self.__calibration_style_model, self.__intensity_calibration_style_model))

        self.__data_item_changed_event_listener = data_item.data_item_changed_event.listen(ReferenceCounting.weak_partial(CalibrationsInspectorSection.__handle_data_item_changed, self)) if data_item else None

        self.__handle_data_item_changed()

        self.add_widget_to_content(widget)

    def __handle_data_item_changed(self) -> None:
        # handle threading specially for tests
        if threading.current_thread() != threading.main_thread():
            if self.__pending_call:
                self.__pending_call.cancel()
            self.__pending_call = self.__event_loop.call_soon_threadsafe(ReferenceCounting.weak_partial(CalibrationsInspectorSection.__build_calibration_list, self))
        else:
            self.__build_calibration_list()

    def __build_calibration_list(self) -> None:
        self.__enabled_ref[0] = False
        data_item = self.__display_data_channel.data_item
        dimensional_calibrations = (data_item.dimensional_calibrations if data_item else None) or list()
        while len(dimensional_calibrations) < len(self.__dimensional_calibrations_model.items):
            self.__dimensional_calibrations_model.remove_item(-1)
        while len(dimensional_calibrations) > len(self.__dimensional_calibrations_model.items):
            index = len(self.__dimensional_calibrations_model.items)

            # the models are updated using a tricky behavior. we update the latest data item, which is stored in
            # self.__data_item_ref list. use a list so the callback functions don't need a reference to self (which would
            # delay garbage collection).

            def change_dimensional_calibration(enabled_ref: list[bool], document_controller: DocumentController.DocumentController, index: int, dimensional_calibration: Calibration.Calibration) -> None:
                if enabled_ref[0] and data_item:
                    dimensional_calibrations = list(data_item.dimensional_calibrations)
                    dimensional_calibrations[index] = dimensional_calibration
                    command = ChangeDimensionalCalibrationsCommand(document_controller.document_model, data_item, dimensional_calibrations)
                    command.perform()
                    document_controller.push_undo_command(command)

            calibration_model = CalibrationModel(str(), Calibration.Calibration(), functools.partial(change_dimensional_calibration, self.__enabled_ref, self.__document_controller, index))
            self.__dimensional_calibrations_model.append_item(calibration_model)
        assert len(dimensional_calibrations) == len(self.__dimensional_calibrations_model.items)
        for index, (dimensional_calibration, calibration_model) in enumerate(zip(dimensional_calibrations, self.__dimensional_calibrations_model.items)):
            calibration_model.offset = dimensional_calibration.offset
            calibration_model.scale = dimensional_calibration.scale
            calibration_model.units = dimensional_calibration.units
            if len(self.__dimensional_calibrations_model.items) == 1:
                calibration_model.axis_name = _("Channel")
            elif len(self.__dimensional_calibrations_model.items) == 2:
                calibration_model.axis_name = (_("Y"), _("X"))[index]
            else:
                calibration_model.axis_name = str(index)
        intensity_calibration = (data_item.intensity_calibration if data_item else None) or Calibration.Calibration()
        self.__intensity_calibration_model.axis_name = _("Intensity")
        self.__intensity_calibration_model.offset = intensity_calibration.offset
        self.__intensity_calibration_model.scale = intensity_calibration.scale
        self.__intensity_calibration_model.units = intensity_calibration.units
        self.__enabled_ref[0] = True

    @property
    def _dimensional_calibrations_model(self) -> ListModel.ListModel[CalibrationModel]:
        return self.__dimensional_calibrations_model

    @property
    def _intensity_calibration_model(self) -> CalibrationModel:
        return self.__intensity_calibration_model

    @property
    def _calibration_style_model(self) -> CalibrationStyleModel:
        return self.__calibration_style_model

    @property
    def _intensity_calibration_style_model(self) -> CalibrationStyleModel:
        return self.__intensity_calibration_style_model


class ChangeDisplayTypeCommand(Undo.UndoableCommand):

    def __init__(self, document_model: DocumentModel.DocumentModel, display_item: DisplayItem.DisplayItem, display_type: typing.Optional[str]) -> None:
        super().__init__(_("Change Display Type"), command_id="change_display_type", is_mergeable=True)
        self.__document_model = document_model
        self.__display_item_proxy = display_item.create_proxy()
        self.__old_display_type = display_item.display_type
        self.__display_type = display_type
        self.initialize()

    def close(self) -> None:
        self.__document_model = typing.cast(typing.Any, None)
        self.__display_item_proxy.close()
        self.__display_item_proxy = typing.cast(typing.Any, None)
        self.__old_display_type = None
        super().close()

    def perform(self) -> None:
        display_item = self.__display_item_proxy.item
        if display_item:
            display_item.display_type = self.__display_type

    def _get_modified_state(self) -> typing.Any:
        display_item = self.__display_item_proxy.item
        return display_item.modified_state if display_item else None, self.__document_model.modified_state

    def _set_modified_state(self, modified_state: typing.Any) -> None:
        display_item = self.__display_item_proxy.item
        if display_item:
            display_item.modified_state = modified_state[0]
        self.__document_model.modified_state = modified_state[1]

    def _compare_modified_states(self, state1: typing.Any, state2: typing.Any) -> bool:
        # override to allow the undo command to track state; but only use part of the state for comparison
        return bool(state1[0] == state2[0])

    def _undo(self) -> None:
        display_item = self.__display_item_proxy.item
        if display_item:
            old_display_type = self.__old_display_type
            self.__old_display_type = display_item.display_type
            display_item.display_type = old_display_type

    @property
    def __display_item_uuid(self) -> typing.Optional[uuid.UUID]:
        display_item = self.__display_item_proxy.item
        return display_item.uuid if display_item else None

    def can_merge(self, command: Undo.UndoableCommand) -> bool:
        return isinstance(command, self.__class__) and bool(self.command_id) and self.command_id == command.command_id and self.__display_item_uuid == command.__display_item_uuid


class DisplayTypeChooserHandler(Declarative.Handler):
    def __init__(self, display_item: DisplayItem.DisplayItem, document_controller: DocumentController.DocumentController) -> None:
        super().__init__()
        self._document_controller = document_controller
        self._display_item = display_item
        self._display_type_items = (_("Default"), _("Line Plot"), _("Image"))
        self._display_type_flags = (None, "line_plot", "image")
        self._display_type_reverse_map = {None: 0, "line_plot": 1, "image": 2}
        self._current_index = self._display_type_reverse_map[self._display_item.display_type]

        u = Declarative.DeclarativeUI()

        self.ui_view = u.create_row(
            u.create_label(text=_("Display Type:"), width=120),
            u.create_combo_box(items=self._display_type_items, on_current_index_changed="change_display_type", current_index="@binding(_current_index)"),
            u.create_stretch()
        )

    def change_display_type(self,  widget: Declarative.UIWidget, current_index: int) -> None:
        current_display_type = self._display_type_flags[current_index]
        if self._display_item.display_type != current_display_type:
            command = ChangeDisplayTypeCommand(self._document_controller.document_model, self._display_item, display_type=current_display_type)
            command.perform()
            self._document_controller.push_undo_command(command)


def make_display_type_chooser(document_controller: DocumentController.DocumentController, display_item: DisplayItem.DisplayItem) -> typing.Tuple[UserInterface.BoxWidget, Event.EventListener]:
    ui = document_controller.ui
    display_type_row = ui.create_row_widget()
    display_type_items = ((_("Default"), None), (_("Line Plot"), "line_plot"), (_("Image"), "image"))
    display_type_reverse_map = {None: 0, "line_plot": 1, "image": 2}
    display_type_chooser = ui.create_combo_box_widget(items=display_type_items, item_getter=operator.itemgetter(0))

    def property_changed(name: str) -> None:
        if name == "display_type":
            display_type_chooser.current_index = display_type_reverse_map[display_item.display_type]

    listener = display_item.property_changed_event.listen(property_changed)

    def change_display_type(item: typing.Tuple[str, typing.Optional[str]]) -> None:
        if display_item.display_type != item[1]:
            command = ChangeDisplayTypeCommand(document_controller.document_model, display_item, display_type=item[1])
            command.perform()
            document_controller.push_undo_command(command)

    display_type_chooser.on_current_item_changed = change_display_type
    display_type_chooser.current_index = display_type_reverse_map.get(display_item.display_type, 0)
    display_type_row.add(ui.create_label_widget(_("Display Type:"), properties={"width": 120}))
    display_type_row.add(display_type_chooser)
    display_type_row.add_stretch()
    return display_type_row, listener


class ContrastStringConverter(Converter.ConverterLike[float, str]):

    def convert(self, value: typing.Optional[float]) -> typing.Optional[str]:
        if value is not None:
            return f"{value:0.2f}" if value >= 1 else f"1 / {1 / value:0.2f}" if value > 0 else f"{0.0:0.2f}"
        return None

    def convert_back(self, value_str: typing.Optional[str]) -> typing.Optional[float]:
        if value_str is not None:
            value_str = ''.join(value_str.split())
            if value_str.startswith("1/"):
                value = Converter.FloatToStringConverter().convert_back(value_str[2:]) or 0.0
                return 1 / value
            else:
                return Converter.FloatToStringConverter().convert_back(value_str)
        return None


class ContrastIntegerConverter(Converter.ConverterLike[float, int]):
    def __init__(self, n: int) -> None:
        self.n = n

    def convert(self, value: typing.Optional[float]) -> typing.Optional[int]:
        if value is not None:
            return int(math.log10(value) * self.n // 2) + (self.n // 2) if value > 0 else self.n
        return None

    def convert_back(self, value_int: typing.Optional[int]) -> typing.Optional[float]:
        if value_int is not None:
            return math.pow(10, (value_int - self.n // 2) / (self.n // 2))
        return None


class GammaStringConverter(Converter.ConverterLike[float, str]):

    def convert(self, value: typing.Optional[float]) -> typing.Optional[str]:
        if value is not None:
            return f"{value:0.2f}" if value >= 1 else f"1 / {1 / value:0.3f}" if value > 0 else f"{0.0:0.2f}"
        return None

    def convert_back(self, value_str: typing.Optional[str]) -> typing.Optional[float]:
        if value_str is not None:
            value_str = ''.join(value_str.split())
            if value_str.startswith("1/"):
                value = Converter.FloatToStringConverter().convert_back(value_str[2:]) or 0.0
                return 1 / value
            else:
                return Converter.FloatToStringConverter().convert_back(value_str)
        return None


class GammaIntegerConverter(Converter.ConverterLike[float, int]):
    # gamma ranges from 1/N to N

    def convert(self, value: typing.Optional[float]) -> typing.Optional[int]:
        if value is not None:
            return 100 - int(math.log(value, 10) * 50 + 50) if value > 0 else 0
        return 0

    def convert_back(self, value_int: typing.Optional[int]) -> typing.Optional[float]:
        if value_int is not None:
            return math.pow(10, ((100 - value_int) - 50) / 50)
        return None


def make_complex_display_type_chooser(document_controller: DocumentController.DocumentController,
                                      display_data_channel: DisplayItem.DisplayDataChannel,
                                      include_log_abs: bool = True) -> typing.Tuple[typing.Optional[UserInterface.BoxWidget], typing.Optional[Event.EventListener]]:
    if not (display_data_channel.data_item and display_data_channel.data_item.is_data_complex_type):
        return None, None
    ui = document_controller.ui
    display_type_row = ui.create_row_widget()
    display_type_options = [(_("Log Absolute"), "log-absolute")] if include_log_abs else list()
    display_type_options.extend([(_("Absolute"), "absolute"), (_("Phase"), "phase"), (_("Real"), "real"), (_("Imaginary"), "imaginary")])
    display_type_reverse_map = {p[1]: i for i, p in enumerate(display_type_options)}
    display_type_chooser = ui.create_combo_box_widget(items=display_type_options, item_getter=operator.itemgetter(0))

    def property_changed(name: str) -> None:
        if name == "complex_display_type":
            display_type_chooser.current_index = display_type_reverse_map.get(display_data_channel.complex_display_type or str(), 0)

    listener = display_data_channel.property_changed_event.listen(property_changed)

    def change_display_type(item: typing.Tuple[str, typing.Optional[str]]) -> None:
        if display_data_channel.complex_display_type != item[1]:
            command = DisplayPanel.ChangeDisplayDataChannelCommand(document_controller.document_model, display_data_channel, complex_display_type=item[1])
            command.perform()
            document_controller.push_undo_command(command)

    display_type_chooser.on_current_item_changed = change_display_type
    display_type_chooser.current_index = display_type_reverse_map.get(display_data_channel.complex_display_type or str(), 0)
    display_type_row.add(ui.create_label_widget(_("Complex Display Type:"), properties={"width": 120}))
    display_type_row.add(display_type_chooser)
    display_type_row.add_stretch()
    return display_type_row, listener


class ImageDisplayInspectorSection(InspectorSection):
    """Display type inspector."""

    def __init__(self, document_controller: DocumentController.DocumentController, display_item: DisplayItem.DisplayItem) -> None:
        super().__init__(document_controller.ui, "display-limits", _("Image Display"))

        self._image_diaplay_handler = DisplayTypeChooserHandler(display_item, document_controller)
        widget = Declarative.DeclarativeWidget(document_controller.ui, document_controller.event_loop,
                                               self._image_diaplay_handler)

        self.add_widget_to_content(widget)


class LegendPositionChooserHandler(Declarative.Handler):
    def __init__(self, display_item: DisplayItem.DisplayItem, document_controller: DocumentController.DocumentController) -> None:
        super().__init__()
        self._document_controller = document_controller
        self._display_item = display_item
        self._legend_position_items = (_("None"), _("Top Left"), _("Top Right"), _("Outer Left"), _("Outer Right"))
        self._legend_position_flags = (None, "top-left", "top-right", "outer-left", "outer-right")
        self._legend_position_reverse_map = {p: i for i, p in enumerate(self._legend_position_flags)}
        self._current_index = self._legend_position_reverse_map.get(display_item.get_display_property("legend_position", None), 0)

        u = Declarative.DeclarativeUI()

        self.ui_view = u.create_row(
            u.create_label(text=_("Legend Position:"), width=120),
            u.create_combo_box(items=self._legend_position_items, on_current_index_changed="change_legend_position", current_index="@binding(_current_index)"),
            u.create_stretch()
        )

    def change_legend_position(self,  widget: Declarative.UIWidget, current_index: int) -> None:
        current_legend_position = self._legend_position_flags[current_index]
        old_legend_position = self._display_item.get_display_property("legend_position", None)
        if old_legend_position != current_legend_position:
            command = DisplayPanel.ChangeDisplayCommand(self._document_controller.document_model, self._display_item,
                                                        title=_("Legend Position"), command_id="change_legend_position",
                                                        is_mergeable=True, legend_position=current_legend_position)
            command.perform()
            self._document_controller.push_undo_command(command)


class LinePlotDisplaySectionHandler(Declarative.Handler):
    def __init__(self, document_controller: DocumentController.DocumentController, display_item: DisplayItem.DisplayItem):
        super().__init__()

        self._y_min_model = DisplayItemDisplayPropertyCommandModel(document_controller, display_item, "y_min")
        self._y_max_model = DisplayItemDisplayPropertyCommandModel(document_controller, display_item, "y_max")
        self._left_channel_model = DisplayItemDisplayPropertyCommandModel(document_controller, display_item, "left_channel")
        self._right_channel_model = DisplayItemDisplayPropertyCommandModel(document_controller, display_item, "right_channel")
        self._y_style_model = DisplayItemDisplayPropertyCommandModel(document_controller, display_item, "y_style")

        self._float_to_string_converter = BetterFloatToStringConverter(pass_none=True)

        class LogCheckedToCheckStateConverter(Converter.ConverterLike[str, bool]):
            """ Convert between bool and checked/unchecked strings. """

            def convert(self, value: typing.Optional[str]) -> typing.Optional[bool]:
                """ Convert bool to checked or unchecked string """
                return value == "log"

            def convert_back(self, value: typing.Optional[bool]) -> typing.Optional[str]:
                """ Convert checked or unchecked string to bool """
                return "log" if value else "linear"

        self._log_checked_to_check_state_converter = LogCheckedToCheckStateConverter()

        u = Declarative.DeclarativeUI()

        self.ui_view = u.create_column(
            u.create_row(
                u.create_label(text=_("Display:"), width=120),
                u.create_line_edit(text="@binding(_y_min_model.value, converter=_float_to_string_converter)", width=72, placeholder_text=_("Auto")),
                u.create_spacing(8),
                u.create_line_edit(text="@binding(_y_max_model.value, converter=_float_to_string_converter)", width=72, placeholder_text=_("Auto")),
                u.create_stretch()
            ),
            u.create_row(
                u.create_label(text=_("Channels:"), width=120),
                u.create_line_edit(text="@binding(_left_channel_model.value, converter=_float_to_string_converter)", width=72, placeholder_text=_("Auto")),
                u.create_spacing(8),
                u.create_line_edit(text="@binding(_right_channel_model.value, converter=_float_to_string_converter)", width=72, placeholder_text=_("Auto")),
                u.create_stretch()
            ),
            u.create_row(
                u.create_check_box(text=_("Log Scale (Y)"), checked="@binding(_y_style_model.value, converter=_log_checked_to_check_state_converter)"),
                u.create_stretch()
            )
        )


class LinePlotDisplayInspectorSection(InspectorSection):

    """
        Subclass InspectorSection to implement display limits inspector.
    """

    def __init__(self, document_controller: DocumentController.DocumentController, display_item: DisplayItem.DisplayItem) -> None:
        super().__init__(document_controller.ui, "line-plot", _("Line Plot Display"))

        self._display_type_chooser = DisplayTypeChooserHandler(display_item, document_controller)
        display_type_chooser_widget = Declarative.DeclarativeWidget(document_controller.ui, document_controller.event_loop, self._display_type_chooser)

        self._line_plot_display_section_handler = LinePlotDisplaySectionHandler(document_controller, display_item)
        widget = Declarative.DeclarativeWidget(document_controller.ui, document_controller.event_loop, self._line_plot_display_section_handler)

        self._legend_position_chooser = LegendPositionChooserHandler(display_item, document_controller)
        legend_position_chooser_widget = Declarative.DeclarativeWidget(document_controller.ui, document_controller.event_loop, self._legend_position_chooser)

        self.add_widget_to_content(display_type_chooser_widget)
        self.add_widget_to_content(widget)
        self.add_widget_to_content(legend_position_chooser_widget)

        self.finish_widget_content()


class SequenceSectionHandler(Declarative.Handler):
    def __init__(self, document_controller: DocumentController.DocumentController, display_data_channel: DisplayItem.DisplayDataChannel) -> None:
        super().__init__()

        data_item = display_data_channel.data_item
        assert data_item

        self.sequence_index_model = DisplayDataChannelPropertyCommandModel(document_controller, display_data_channel, "sequence_index", title=_("Change Sequence Index"), command_id="change_sequence_index")
        self.sequence_index_maximum = data_item.dimensional_shape[0] -1  if display_data_channel.data_item else 0

        u = Declarative.DeclarativeUI()

        self._int_to_string_converter = Converter.IntegerToStringConverter()

        self.ui_view = u.create_row(
            u.create_label(text="Index", width=60),
            u.create_spacing(8),
            u.create_slider(value="@binding(sequence_index_model.value)", maximum=self.sequence_index_maximum, width=144),
            u.create_spacing(8),
            u.create_line_edit(text="@binding(sequence_index_model.value, converter=_int_to_string_converter)", width=60),
            u.create_stretch()
        )


class SequenceInspectorSection(InspectorSection):

    """
        Subclass InspectorSection to implement slice inspector.
    """

    def __init__(self, document_controller: DocumentController.DocumentController, display_data_channel: DisplayItem.DisplayDataChannel) -> None:
        super().__init__(document_controller.ui, "sequence", _("Sequence"))

        self._sequence_section_handler = SequenceSectionHandler(document_controller, display_data_channel)

        widget = Declarative.DeclarativeWidget(document_controller.ui, document_controller.event_loop,
                                               self._sequence_section_handler)
        self.add_widget_to_content(widget)


class CollectionIndexModel(Observable.Observable):
    def __init__(self, display_data_channel: DisplayItem.DisplayDataChannel, collection_index_model: Model.PropertyModel[typing.Tuple[int, ...]], index: int) -> None:
        super().__init__()

        data_item = display_data_channel.data_item

        assert data_item
        self.__display_data_channel = display_data_channel
        self.__data_item = data_item
        self.__index = index
        self.__collection_index_base = 1 if self.__data_item.is_sequence else 0
        self.__collection_index_model = collection_index_model
        self.__collection_index_model_listener = self.__collection_index_model.property_changed_event.listen(
            ReferenceCounting.weak_partial(CollectionIndexModel.__handle_collection_index_changed, self))
        self.__last_value = self.value

    def __handle_collection_index_changed(self, property_name: str) -> None:
        if property_name == "value":
            if self.value != self.__last_value:
                self.__last_value = self.value
                self.notify_property_changed("value")

    @property
    def display_data_channel(self) -> DisplayItem.DisplayDataChannel:
        return self.__display_data_channel

    @property
    def index_maximum(self) -> int:
        return self.__data_item.dimensional_shape[self.__collection_index_base + self.__index] - 1

    @property
    def index(self) -> int:
        return self.__index

    @property
    def value(self) -> int:
        tuple_value = self.__collection_index_model.value
        return tuple_value[self.__index] if tuple_value else 0

    @value.setter
    def value(self, value: int) -> None:
        tuple_value = self.__collection_index_model.value
        collection_index = list(tuple_value) if tuple_value else []
        collection_index[self.__index] = value
        self.__collection_index_model.value = tuple(collection_index)
        self.__last_value = self.value


class CollectionIndexHandler(Declarative.Handler):
    def __init__(self, collection_model: CollectionIndexModel) -> None:
        super().__init__()

        self._collection_model = collection_model
        self._int_to_string_converter = Converter.IntegerToStringConverter()

        u = Declarative.DeclarativeUI()
        self.ui_view = u.create_row(
                u.create_label(text="{}: {}".format(_("Index"), self._collection_model.index), width=60),
                u.create_spacing(8),
                u.create_line_edit(text="@binding(_collection_model.value, converter=_int_to_string_converter)", width=60),
                u.create_spacing(8),
                u.create_slider(value="@binding(_collection_model.value)", maximum=self._collection_model.index_maximum, width=144),
                u.create_stretch()
            )


class CollectionIndexSectionHandler(Declarative.Handler):
    def __init__(self, collections_models: typing.Sequence[CollectionIndexModel]) -> None:
        super().__init__()

        self._collection_index_models = collections_models
        u = Declarative.DeclarativeUI()

        self.ui_view = u.create_column(items=f"_collection_index_models", item_component_id="collection_index", spacing=4)

    def create_handler(self, component_id: str, container: typing.Optional[Symbolic.ComputationVariable] = None, item: typing.Any = None, **kwargs: typing.Any) -> typing.Optional[Declarative.HandlerLike]:
        collection_index_model = typing.cast(CollectionIndexModel, item)
        return CollectionIndexHandler(collection_index_model)


class CollectionIndexInspectorSection(InspectorSection):
    def __init__(self, document_controller: DocumentController.DocumentController, display_data_channel: DisplayItem.DisplayDataChannel) -> None:
        super().__init__(document_controller.ui, "collection-index", _("Index"))
        self.__document_controller = document_controller
        self.__display_data_channel = display_data_channel
        self.__event_loop = document_controller.event_loop
        self.__pending_call: typing.Optional[asyncio.Handle] = None
        self.__enable_ref: list[bool] = [False]

        data_item = display_data_channel.data_item
        assert data_item

        self.__collection_index_models: list[CollectionIndexModel] = []

        self.__collection_index_model = DisplayDataChannelPropertyCommandModel(document_controller,
                                                                               display_data_channel, "collection_index",
                                                                               title=_("Change Collection Index"),
                                                                               command_id="change_collection_index")

        for index in range(data_item.collection_dimension_count):
            self.__collection_index_models.append(CollectionIndexModel(display_data_channel, self.__collection_index_model, index))

        widget = Declarative.DeclarativeWidget(document_controller.ui, document_controller.event_loop,
                                               CollectionIndexSectionHandler(self.__collection_index_models))
        self.__data_item_changed_event_listener = data_item.data_item_changed_event.listen(
            ReferenceCounting.weak_partial(CollectionIndexInspectorSection.__handle_data_item_changed,
                                           self)) if data_item else None
        self.__handle_data_item_changed()
        self.add_widget_to_content(widget)

    def __handle_data_item_changed(self) -> None:
        if threading.current_thread() != threading.main_thread():
            if self.__pending_call:
                self.__pending_call.cancel()

    def close(self) -> None:
        self.__collection_index_model.close()
        self.__collection_index_model = typing.cast(typing.Any, None)
        super().close()


class SliceSectionHandler(Declarative.Handler):
    def __init__(self, document_controller: DocumentController.DocumentController, display_data_channel: DisplayItem.DisplayDataChannel):
        super().__init__()

        self.slice_center_model = DisplayDataChannelPropertyCommandModel(document_controller, display_data_channel, "slice_center", title=_("Change Slice"), command_id="change_slice_center")
        self.slice_width_model = DisplayDataChannelPropertyCommandModel(document_controller, display_data_channel, "slice_width", title=_("Change Slice"), command_id="change_slice_width")

        self.slice_center_maximum = display_data_channel.data_item.dimensional_shape[-1] - 1 if display_data_channel.data_item else 0
        self.slice_width_maximum = display_data_channel.data_item.dimensional_shape[-1] if display_data_channel.data_item else 0

        self._int_to_string_converter = Converter.IntegerToStringConverter()

        u = Declarative.DeclarativeUI()
        self.ui_view = u.create_column(
            u.create_row(
                u.create_label(text=_("Slice"), width=60),
                u.create_spacing(8),
                u.create_line_edit(width=60,
                                   text="@binding(slice_center_model.value, converter=_int_to_string_converter)"),
                u.create_spacing(8),
                u.create_slider(width=144, maximum=self.slice_center_maximum,
                                value="@binding(slice_center_model.value)"),
                u.create_stretch()
            ),
            u.create_row(
                u.create_label(text=_("Width"), width=60),
                u.create_spacing(8),
                u.create_line_edit(width=60,
                                   text="@binding(slice_width_model.value, converter=_int_to_string_converter)"),
                u.create_spacing(8),
                u.create_slider(width=144, minimum=1, maximum=self.slice_width_maximum,
                                value="@binding(slice_width_model.value)"),
                u.create_stretch()
            )
        )


class SliceInspectorSection(InspectorSection):
    def __init__(self, document_controller: DocumentController.DocumentController, display_data_channel: DisplayItem.DisplayDataChannel) -> None:
        super().__init__(document_controller.ui, "slice", _("Slice"))
        self.__document_controller = document_controller
        self.__display_data_channel = display_data_channel
        self.__event_loop = document_controller.event_loop
        self.__pending_call: typing.Optional[asyncio.Handle] = None
        self.__enable_ref: list[bool] = [False]

        data_item = display_data_channel.data_item
        assert data_item

        self._slice_section_handler = SliceSectionHandler(document_controller, display_data_channel)

        widget = Declarative.DeclarativeWidget(document_controller.ui, document_controller.event_loop, self._slice_section_handler)
        self.__data_item_changed_event_listener = data_item.data_item_changed_event.listen(ReferenceCounting.weak_partial(SliceInspectorSection.__handle_data_item_changed, self)) if data_item else None
        self.__handle_data_item_changed()
        self.add_widget_to_content(widget)

    def __handle_data_item_changed(self) -> None:
        if threading.current_thread() != threading.main_thread():
            if self.__pending_call:
                self.__pending_call.cancel()


class RadianToDegreeStringConverter(Converter.ConverterLike[float, str]):
    """
        Converter object to convert from radian value to degree string and back.
    """
    def convert(self, value: typing.Optional[float]) -> typing.Optional[str]:
        if value is not None:
            return "{0:.4f}°".format(math.degrees(value))
        return None

    def convert_back(self, value_str: typing.Optional[str]) -> typing.Optional[float]:
        if value_str is not None:
            return math.radians(Converter.FloatToStringConverter().convert_back(value_str) or 0.0)
        return None


class CalibratedValueFloatToStringConverter(Converter.ConverterLike[float, str]):
    """Converter object to convert from calibrated value to string and back.

    If uniform is true, the converter will fall back to uncalibrated value if the calibrations have
    different units.
    """
    def __init__(self, display_item: DisplayItem.DisplayItem, index: int, uniform: bool = False) -> None:
        self.__display_item = display_item
        self.__index = index
        self.__uniform = uniform

    def __get_calibration(self) -> Calibration.Calibration:
        index = self.__index
        calibrations = self.__display_item.displayed_datum_calibrations
        if self.__uniform:
            unit_set = set(calibration.units if calibration.units else '' for calibration in calibrations)
            if len(unit_set) > 1:
                return Calibration.Calibration()
        dimension_count = len(calibrations)
        if index < 0:
            index = dimension_count + index
        if index >= 0 and index < dimension_count:
            return calibrations[index]
        else:
            return Calibration.Calibration()

    def get_units(self) -> str:
        return self.__get_calibration().units

    def __get_data_size(self) -> int:
        index = self.__index
        display_data_shape = self.__display_item.display_data_shape
        dimension_count = len(display_data_shape) if display_data_shape is not None else 0
        if index < 0:
            index = dimension_count + index
        if index >= 0 and index < dimension_count and display_data_shape is not None:
            return display_data_shape[index]
        else:
            return 1

    def convert_calibrated_value_to_str(self, calibrated_value: float) -> str:
        calibration = self.__get_calibration()
        return calibration.convert_calibrated_value_to_str(calibrated_value)

    def convert_to_calibrated_value(self, value: float) -> float:
        calibration = self.__get_calibration()
        data_size = self.__get_data_size()
        return calibration.convert_to_calibrated_value(data_size * value)

    def convert_from_calibrated_value(self, calibrated_value: float) -> float:
        calibration = self.__get_calibration()
        data_size = self.__get_data_size()
        return calibration.convert_from_calibrated_value(calibrated_value) / data_size

    def convert(self, value: typing.Optional[float]) -> typing.Optional[str]:
        if value is not None:
            calibration = self.__get_calibration()
            data_size = self.__get_data_size()
            return calibration.convert_to_calibrated_value_str(data_size * value, value_range=(0, data_size), samples=data_size)
        return None

    def convert_back(self, value_str: typing.Optional[str]) -> typing.Optional[float]:
        if value_str is not None:
            calibration = self.__get_calibration()
            data_size = self.__get_data_size()
            value = Converter.FloatToStringConverter().convert_back(value_str)
            if value is not None:
                return calibration.convert_from_calibrated_value(value) / data_size
        return None


class CalibratedSizeFloatToStringConverter(Converter.ConverterLike[float, str]):
    """
        Converter object to convert from calibrated size to string and back.
        """

    def __init__(self, display_item: DisplayItem.DisplayItem, index: int, factor: float = 1.0, uniform: bool = False) -> None:
        self.__display_item = display_item
        self.__index = index
        self.__factor = factor
        self.__uniform = uniform

    def __get_calibration(self) -> Calibration.Calibration:
        index = self.__index
        calibrations = self.__display_item.displayed_datum_calibrations
        if self.__uniform:
            unit_set = set(calibration.units if calibration.units else '' for calibration in calibrations)
            if len(unit_set) > 1:
                return Calibration.Calibration()
        dimension_count = len(calibrations)
        if index < 0:
            index = dimension_count + index
        if index >= 0 and index < dimension_count:
            return self.__display_item.displayed_datum_calibrations[index]
        else:
            return Calibration.Calibration()

    def __get_data_size(self) -> int:
        index = self.__index
        display_data_shape = self.__display_item.display_data_shape
        dimension_count = len(display_data_shape) if display_data_shape else 0
        if index < 0:
            index = dimension_count + index
        if index >= 0 and index < dimension_count and display_data_shape is not None:
            return display_data_shape[index]
        else:
            return 1

    def convert_calibrated_value_to_str(self, calibrated_value: float) -> str:
        calibration = self.__get_calibration()
        return calibration.convert_calibrated_size_to_str(calibrated_value)

    def convert_to_calibrated_value(self, size: float) -> float:
        calibration = self.__get_calibration()
        data_size = self.__get_data_size()
        return calibration.convert_to_calibrated_size(data_size * size * self.__factor)

    def convert(self, value: typing.Optional[float]) -> typing.Optional[str]:
        if value is not None:
            calibration = self.__get_calibration()
            data_size = self.__get_data_size()
            return calibration.convert_to_calibrated_size_str(data_size * value * self.__factor, value_range=(0, data_size), samples=data_size)
        return None

    def convert_back(self, value_str: typing.Optional[str]) -> typing.Optional[float]:
        if value_str is not None:
            calibration = self.__get_calibration()
            data_size = self.__get_data_size()
            value = Converter.FloatToStringConverter().convert_back(value_str)
            if value is not None:
                return calibration.convert_from_calibrated_size(value) / data_size / self.__factor
        return None


class CalibratedBinding(Binding.Binding):
    def __init__(self, display_item: DisplayItem.DisplayItem, value_binding: Binding.Binding, converter: Converter.ConverterLike[float, str]) -> None:
        super().__init__(None, converter=converter)
        self.__display_item = display_item
        self.__value_binding = value_binding
        self.__converter_x = converter  # mypy bug (it uses base self.__converter type if named the same)

        self.__value_binding.target_setter = ReferenceCounting.weak_partial(CalibratedBinding.__update_target, self)

        self.__calibrations_changed_event_listener = display_item.display_property_changed_event.listen(ReferenceCounting.weak_partial(CalibratedBinding.__calibrations_changed, self))

    def __update_target(self, value: typing.Any) -> None:
        self.update_target_direct(self.get_target_value())

    def __calibrations_changed(self, key: str) -> None:
        if key == "displayed_dimensional_calibrations":
            self.__update_target(self.__display_item.displayed_datum_calibrations)

    # set the model value from the target ui element text.
    def update_source(self, target_value: typing.Any) -> None:
        converted_value = self.__converter_x.convert_back(target_value)
        self.__value_binding.update_source(converted_value)

    # get the value from the model and return it as a string suitable for the target ui element.
    # in this binding, it combines the two source bindings into one.
    def get_target_value(self) -> typing.Optional[str]:
        value = self.__value_binding.get_target_value()
        return self.__converter_x.convert(value) if value is not None else None


class CalibratedValueBinding(CalibratedBinding):
    def __init__(self, index: int, display_item: DisplayItem.DisplayItem, value_binding: Binding.Binding) -> None:
        converter = CalibratedValueFloatToStringConverter(display_item, index)
        super().__init__(display_item, value_binding, converter)


class CalibratedSizeBinding(CalibratedBinding):
    def __init__(self, index: int, display_item: DisplayItem.DisplayItem, value_binding: Binding.Binding) -> None:
        converter = CalibratedSizeFloatToStringConverter(display_item, index)
        super().__init__(display_item, value_binding, converter)


class CalibratedWidthBinding(CalibratedBinding):
    def __init__(self, display_item: DisplayItem.DisplayItem, value_binding: Binding.Binding) -> None:
        display_data_shape = display_item.display_data_shape
        factor = 1.0 / (display_data_shape[0] if display_data_shape is not None else 1)
        converter = CalibratedSizeFloatToStringConverter(display_item, 0, factor)  # width is stored in pixels. argh.
        super().__init__(display_item, value_binding, converter)


class CalibratedLengthBinding(Binding.Binding):
    def __init__(self, display_item: DisplayItem.DisplayItem, start_binding: Binding.Binding, end_binding: Binding.Binding) -> None:
        super().__init__(None)
        self.__display_item = display_item
        self.__x_converter = CalibratedValueFloatToStringConverter(display_item, 1, uniform=True)
        self.__y_converter = CalibratedValueFloatToStringConverter(display_item, 0, uniform=True)
        self.__size_converter = CalibratedSizeFloatToStringConverter(display_item, 0, uniform=True)
        self.__start_binding = start_binding
        self.__end_binding = end_binding
        self.__start_binding.target_setter = ReferenceCounting.weak_partial(CalibratedLengthBinding.__update_target, self)
        self.__end_binding.target_setter = ReferenceCounting.weak_partial(CalibratedLengthBinding.__update_target, self)
        self.__calibrations_changed_event_listener = display_item.display_property_changed_event.listen(ReferenceCounting.weak_partial(CalibratedLengthBinding.__calibrations_changed, self))

    def __update_target(self, value: typing.Any) -> None:
        self.update_target_direct(self.get_target_value())

    def __calibrations_changed(self, key: str) -> None:
        if key == "displayed_dimensional_calibrations":
            self.__update_target(self.__display_item.displayed_datum_calibrations)

    # set the model value from the target ui element text.
    def update_source(self, target_value: typing.Any) -> None:
        start = self.__start_binding.get_target_value() or Geometry.FloatPoint()
        end = self.__end_binding.get_target_value() or Geometry.FloatPoint()
        calibrated_start = Geometry.FloatPoint(y=self.__y_converter.convert_to_calibrated_value(start[0]), x=self.__x_converter.convert_to_calibrated_value(start[1]))
        calibrated_end = Geometry.FloatPoint(y=self.__y_converter.convert_to_calibrated_value(end[0]), x=self.__x_converter.convert_to_calibrated_value(end[1]))
        delta = calibrated_end - calibrated_start
        angle = -math.atan2(delta.y, delta.x)
        new_calibrated_end = calibrated_start + target_value * Geometry.FloatSize(height=-math.sin(angle), width=math.cos(angle))
        end = Geometry.FloatPoint(y=self.__y_converter.convert_from_calibrated_value(new_calibrated_end.y), x=self.__x_converter.convert_from_calibrated_value(new_calibrated_end.x))
        self.__end_binding.update_source(end)

    # get the value from the model and return it as a string suitable for the target ui element.
    # in this binding, it combines the two source bindings into one.
    def get_target_value(self) -> typing.Optional[str]:
        start = self.__start_binding.get_target_value() or Geometry.FloatPoint()
        end = self.__end_binding.get_target_value() or Geometry.FloatPoint()
        calibrated_dy = self.__y_converter.convert_to_calibrated_value(end[0]) - self.__y_converter.convert_to_calibrated_value(start[0])
        calibrated_dx = self.__x_converter.convert_to_calibrated_value(end[1]) - self.__x_converter.convert_to_calibrated_value(start[1])
        calibrated_value = math.sqrt(calibrated_dx * calibrated_dx + calibrated_dy * calibrated_dy)
        return self.__size_converter.convert_calibrated_value_to_str(calibrated_value)


class CalibratedAngleBinding(Binding.Binding):
    def __init__(self, display_item: DisplayItem.DisplayItem, start_binding: Binding.Binding, end_binding: Binding.Binding) -> None:
        super().__init__(None)
        self.__display_item = display_item
        self.__x_converter = CalibratedValueFloatToStringConverter(display_item, 1, uniform=True)
        self.__y_converter = CalibratedValueFloatToStringConverter(display_item, 0, uniform=True)
        self.__size_converter = CalibratedSizeFloatToStringConverter(display_item, 0, uniform=True)
        self.__start_binding = start_binding
        self.__end_binding = end_binding
        self.__start_binding.target_setter = ReferenceCounting.weak_partial(CalibratedAngleBinding.__update_target, self)
        self.__end_binding.target_setter = ReferenceCounting.weak_partial(CalibratedAngleBinding.__update_target, self)
        self.__calibrations_changed_event_listener = display_item.display_property_changed_event.listen(ReferenceCounting.weak_partial(CalibratedAngleBinding.__calibrations_changed, self))

    def __update_target(self, value: typing.Any) -> None:
        self.update_target_direct(self.get_target_value())

    def __calibrations_changed(self, key: str) -> None:
        if key == "displayed_dimensional_calibrations":
            self.__update_target(self.__display_item.displayed_datum_calibrations)

    # set the model value from the target ui element text.
    def update_source(self, target_value: typing.Any) -> None:
        start = self.__start_binding.get_target_value() or Geometry.FloatPoint()
        end = self.__end_binding.get_target_value() or Geometry.FloatPoint()
        calibrated_start = Geometry.FloatPoint(y=self.__y_converter.convert_to_calibrated_value(start[0]),
                                               x=self.__x_converter.convert_to_calibrated_value(start[1]))
        calibrated_dy = self.__y_converter.convert_to_calibrated_value(end[0]) - self.__y_converter.convert_to_calibrated_value(start[0])
        calibrated_dx = self.__x_converter.convert_to_calibrated_value(end[1]) - self.__x_converter.convert_to_calibrated_value(start[1])
        length = math.sqrt(calibrated_dy * calibrated_dy + calibrated_dx * calibrated_dx)
        angle = RadianToDegreeStringConverter().convert_back(target_value) or 0.0
        new_calibrated_end = calibrated_start + length * Geometry.FloatSize(height=-math.sin(angle), width=math.cos(angle))
        end = Geometry.FloatPoint(y=self.__y_converter.convert_from_calibrated_value(new_calibrated_end.y),
                                  x=self.__x_converter.convert_from_calibrated_value(new_calibrated_end.x))
        self.__end_binding.update_source(end)

    # get the value from the model and return it as a string suitable for the target ui element.
    # in this binding, it combines the two source bindings into one.
    def get_target_value(self) -> typing.Optional[str]:
        start = self.__start_binding.get_target_value() or Geometry.FloatPoint()
        end = self.__end_binding.get_target_value() or Geometry.FloatPoint()
        calibrated_dy = self.__y_converter.convert_to_calibrated_value(end[0]) - self.__y_converter.convert_to_calibrated_value(start[0])
        calibrated_dx = self.__x_converter.convert_to_calibrated_value(end[1]) - self.__x_converter.convert_to_calibrated_value(start[1])
        return RadianToDegreeStringConverter().convert(-math.atan2(calibrated_dy, calibrated_dx))


class DisplayItemCalibratedValueModel(Model.PropertyModel[typing.Any]):
    """ Model to catch the property changed event for the calibration changing that can trigger a UI update """
    def __init__(self, property_model: Model.PropertyModel[typing.Any],
                 converter: Converter.ConverterLike[typing.Any, typing.Any],
                 display_item: DisplayItem.DisplayItem):
        super().__init__()
        self.__property_model = property_model
        self.__converter = converter
        self.__display_item = display_item

        self.__display_item_listener = self.__display_item.display_property_changed_event.listen(
            ReferenceCounting.weak_partial(DisplayItemCalibratedValueModel.__on_calibration_changed, self))
        self.__property_listener = self.__property_model.property_changed_event.listen(
            ReferenceCounting.weak_partial(DisplayItemCalibratedValueModel.__on_value_changed, self))

    def __on_calibration_changed(self, property: str) -> None:
        if property == "displayed_dimensional_calibrations":
            self.notify_property_changed("value")

    def __on_value_changed(self, property: str) -> None:
        self.notify_property_changed("value")

    @property
    def value(self) -> typing.Any:
        return self.__converter.convert(self.__property_model.value)

    @value.setter
    def value(self, value: typing.Any) -> None:
        self.__property_model.value = self.__converter.convert_back(value)


class TuplePropertyElementModel(Model.PropertyModel[typing.Any]):
    def __init__(self, source: Model.PropertyModel[tuple[typing.Any]], index: int):
        super().__init__()
        self.__source = source
        self.__index = index
        self.__listener = self.__source.property_changed_event.listen(
            ReferenceCounting.weak_partial(TuplePropertyElementModel.__on_tuple_changed, self))

    @property
    def value(self) -> typing.Any:
        tuple_value = self.__source.value
        return tuple_value[self.__index] if tuple_value else None

    @value.setter
    def value(self, new_value: typing.Any) -> None:
        if self.value != new_value:
            tuple_value = self.__source.value
            tuple_as_list = list(tuple_value) if tuple_value else []
            tuple_as_list[self.__index] = new_value
            self.__source.value = tuple(tuple_as_list)

    def __on_tuple_changed(self, property_name: str) -> None:
        if property_name == "value":
            self.notify_property_changed("value")


def make_point_type_inspector(document_controller: DocumentController.DocumentController, display_item: DisplayItem.DisplayItem, graphic: Graphics.Graphic) -> InspectorSectionWidget:
    ui = document_controller.ui
    graphic_widget = InspectorSectionWidget(ui)
    # create the ui
    graphic_position_row = ui.create_row_widget()
    graphic_position_row.add_spacing(20)
    graphic_position_x_row = ui.create_row_widget()
    graphic_position_x_row.add(ui.create_label_widget(_("X"), properties={"width": 26}))
    graphic_position_x_line_edit = ui.create_line_edit_widget(properties={"width": 98})
    graphic_position_x_line_edit.widget_id = "x"
    graphic_position_x_row.add(graphic_position_x_line_edit)
    graphic_position_y_row = ui.create_row_widget()
    graphic_position_y_row.add(ui.create_label_widget(_("Y"), properties={"width": 26}))
    graphic_position_y_line_edit = ui.create_line_edit_widget(properties={"width": 98})
    graphic_position_y_line_edit.widget_id = "y"
    graphic_position_y_row.add(graphic_position_y_line_edit)
    graphic_position_row.add(graphic_position_x_row)
    graphic_position_row.add_spacing(8)
    graphic_position_row.add(graphic_position_y_row)
    graphic_position_row.add_stretch()
    graphic_widget.add_spacing(4)
    graphic_widget.add(graphic_position_row)
    graphic_widget.add_spacing(4)

    position_model = GraphicPropertyCommandModel(document_controller, display_item, graphic, "position", title=_("Change Position"), command_id="change_point_position")

    display_data_shape = display_item.display_data_shape if display_item else None
    if display_data_shape and len(display_data_shape) > 1:
        # calculate values from rectangle type graphic
        # signal_index
        position_x_model = DisplayItemCalibratedValueModel(TuplePropertyElementModel(position_model, 1),
                                                           CalibratedValueFloatToStringConverter(display_item, 1),
                                                           display_item)
        position_y_model = DisplayItemCalibratedValueModel(TuplePropertyElementModel(position_model, 0),
                                                           CalibratedValueFloatToStringConverter(display_item, 0),
                                                           display_item)
        position_x_binding = Binding.PropertyBinding(position_x_model, 'value')
        position_y_binding = Binding.PropertyBinding(position_y_model, 'value')
        graphic_position_x_line_edit.bind_text(position_x_binding)
        graphic_position_y_line_edit.bind_text(position_y_binding)
    else:
        graphic_position_x_line_edit.bind_text(Binding.TuplePropertyBinding(position_model, "value", 1))
        graphic_position_y_line_edit.bind_text(Binding.TuplePropertyBinding(position_model, "value", 0))

    graphic_widget.add_unbinder([display_item, graphic], [graphic_position_x_line_edit.unbind_text, graphic_position_y_line_edit.unbind_text])

    graphic_widget.add_closeable(position_model)

    return graphic_widget


def make_line_type_inspector(document_controller: DocumentController.DocumentController, display_item: DisplayItem.DisplayItem, graphic: Graphics.Graphic) -> InspectorSectionWidget:
    ui = document_controller.ui
    graphic_widget = InspectorSectionWidget(ui)
    graphic_widget.content_widget.widget_id = "line_type_inspector"
    # create the ui
    graphic_start_row = ui.create_row_widget()
    graphic_start_row.add_spacing(20)
    graphic_start_x_row = ui.create_row_widget()
    graphic_start_x_row.add(ui.create_label_widget(_("X0"), properties={"width": 26}))
    graphic_start_x_line_edit = ui.create_line_edit_widget(properties={"width": 98})
    graphic_start_x_line_edit.widget_id = "x0"
    graphic_start_x_row.add(graphic_start_x_line_edit)
    graphic_start_y_row = ui.create_row_widget()
    graphic_start_y_row.add(ui.create_label_widget(_("Y0"), properties={"width": 26}))
    graphic_start_y_line_edit = ui.create_line_edit_widget(properties={"width": 98})
    graphic_start_y_line_edit.widget_id = "y0"
    graphic_start_y_row.add(graphic_start_y_line_edit)
    graphic_start_row.add(graphic_start_x_row)
    graphic_start_row.add_spacing(8)
    graphic_start_row.add(graphic_start_y_row)
    graphic_start_row.add_stretch()
    graphic_end_row = ui.create_row_widget()
    graphic_end_row.add_spacing(20)
    graphic_end_x_row = ui.create_row_widget()
    graphic_end_x_row.add(ui.create_label_widget(_("X1"), properties={"width": 26}))
    graphic_end_x_line_edit = ui.create_line_edit_widget(properties={"width": 98})
    graphic_end_x_line_edit.widget_id = "x1"
    graphic_end_x_row.add(graphic_end_x_line_edit)
    graphic_end_y_row = ui.create_row_widget()
    graphic_end_y_row.add(ui.create_label_widget(_("Y1"), properties={"width": 26}))
    graphic_end_y_line_edit = ui.create_line_edit_widget(properties={"width": 98})
    graphic_end_y_line_edit.widget_id = "y1"
    graphic_end_y_row.add(graphic_end_y_line_edit)
    graphic_end_row.add(graphic_end_x_row)
    graphic_end_row.add_spacing(8)
    graphic_end_row.add(graphic_end_y_row)
    graphic_end_row.add_stretch()
    graphic_param_row = ui.create_row_widget()
    graphic_param_row.add_spacing(20)
    graphic_param_l_row = ui.create_row_widget()
    graphic_param_l_row.add(ui.create_label_widget(_("L"), properties={"width": 26}))
    graphic_param_l_line_edit = ui.create_line_edit_widget(properties={"width": 98})
    graphic_param_l_line_edit.widget_id = "length"
    graphic_param_l_row.add(graphic_param_l_line_edit)
    graphic_param_a_row = ui.create_row_widget()
    graphic_param_a_row.add(ui.create_label_widget(_("A"), properties={"width": 26}))
    graphic_param_a_line_edit = ui.create_line_edit_widget(properties={"width": 98})
    graphic_param_a_line_edit.widget_id = "angle"
    graphic_param_a_row.add(graphic_param_a_line_edit)
    graphic_param_row.add(graphic_param_l_row)
    graphic_param_row.add_spacing(8)
    graphic_param_row.add(graphic_param_a_row)
    graphic_param_row.add_stretch()
    graphic_widget.add_spacing(4)
    graphic_widget.add(graphic_start_row)
    graphic_widget.add_spacing(4)
    graphic_widget.add(graphic_end_row)
    graphic_widget.add_spacing(4)
    graphic_widget.add(graphic_param_row)
    graphic_widget.add_spacing(4)

    start_model = GraphicPropertyCommandModel(document_controller, display_item, graphic, "start", title=_("Change Line Start"), command_id="change_line_start")

    end_model = GraphicPropertyCommandModel(document_controller, display_item, graphic, "end", title=_("Change Line End"), command_id="change_line_end")

    display_data_shape = display_item.display_data_shape if display_item else None
    if display_data_shape and len(display_data_shape) > 1:
        # configure the bindings
        # signal_index
        start_x_binding = CalibratedValueBinding(1, display_item, Binding.TuplePropertyBinding(start_model, "value", 1))
        start_y_binding = CalibratedValueBinding(0, display_item, Binding.TuplePropertyBinding(start_model, "value", 0))
        end_x_binding = CalibratedValueBinding(1, display_item, Binding.TuplePropertyBinding(end_model, "value", 1))
        end_y_binding = CalibratedValueBinding(0, display_item, Binding.TuplePropertyBinding(end_model, "value", 0))
        length_binding = CalibratedLengthBinding(display_item, ChangeGraphicPropertyBinding(document_controller, display_item, graphic, "start"), ChangeGraphicPropertyBinding(document_controller, display_item, graphic, "end"))
        angle_binding = CalibratedAngleBinding(display_item, ChangeGraphicPropertyBinding(document_controller, display_item, graphic, "start"), ChangeGraphicPropertyBinding(document_controller, display_item, graphic, "end"))
        graphic_start_x_line_edit.bind_text(start_x_binding)
        graphic_start_y_line_edit.bind_text(start_y_binding)
        graphic_end_x_line_edit.bind_text(end_x_binding)
        graphic_end_y_line_edit.bind_text(end_y_binding)
        graphic_param_l_line_edit.bind_text(length_binding)
        graphic_param_a_line_edit.bind_text(angle_binding)
    else:
        graphic_start_x_line_edit.bind_text(Binding.TuplePropertyBinding(start_model, "value", 1))
        graphic_start_y_line_edit.bind_text(Binding.TuplePropertyBinding(start_model, "value", 0))
        graphic_end_x_line_edit.bind_text(Binding.TuplePropertyBinding(end_model, "value", 1))
        graphic_end_y_line_edit.bind_text(Binding.TuplePropertyBinding(end_model, "value", 0))
        graphic_param_l_line_edit.bind_text(ChangeGraphicPropertyBinding(document_controller, display_item, graphic, "length"))
        graphic_param_a_line_edit.bind_text(ChangeGraphicPropertyBinding(document_controller, display_item, graphic, "angle", RadianToDegreeStringConverter()))

    graphic_widget.add_unbinder([display_item, graphic], [graphic_start_x_line_edit.unbind_text, graphic_start_y_line_edit.unbind_text, graphic_end_x_line_edit.unbind_text, graphic_end_y_line_edit.unbind_text, graphic_param_l_line_edit.unbind_text, graphic_param_a_line_edit.unbind_text])

    graphic_widget.add_closeables(start_model, end_model)

    return graphic_widget


def make_line_profile_inspector(document_controller: DocumentController.DocumentController, display_item: DisplayItem.DisplayItem, graphic: Graphics.Graphic) -> InspectorSectionWidget:
    graphic_widget = make_line_type_inspector(document_controller, display_item, graphic)

    ui = document_controller.ui
    # configure the bindings
    width_binding = CalibratedWidthBinding(display_item, ChangeGraphicPropertyBinding(document_controller, display_item, graphic, "width"))
    # create the ui
    graphic_width_row = ui.create_row_widget()
    graphic_width_row.add_spacing(20)
    graphic_width_row.add(ui.create_label_widget(_("Width"), properties={"width": 52}))
    graphic_width_line_edit = ui.create_line_edit_widget(properties={"width": 98})
    graphic_width_line_edit.widget_id = "width"
    graphic_width_line_edit.bind_text(width_binding)
    graphic_width_row.add(graphic_width_line_edit)
    graphic_width_row.add_stretch()
    graphic_widget.add_spacing(4)
    graphic_widget.add(graphic_width_row)
    graphic_widget.add_spacing(4)

    graphic_widget.add_unbinder([display_item, graphic], [graphic_width_line_edit.unbind_text])

    return graphic_widget


def make_rectangle_type_inspector(document_controller: DocumentController.DocumentController, display_item: DisplayItem.DisplayItem, graphic: Graphics.Graphic, graphic_name: str, rotation: bool = False) -> InspectorSectionWidget:
    ui = document_controller.ui
    graphic_widget = InspectorSectionWidget(ui)
    graphic_widget.content_widget.widget_id = "rectangle_type_inspector"
    # create the ui
    graphic_center_row = ui.create_row_widget()
    graphic_center_row.add_spacing(20)
    graphic_center_x_row = ui.create_row_widget()
    graphic_center_x_row.add(ui.create_label_widget(_("X"), properties={"width": 26}))
    graphic_center_x_line_edit = ui.create_line_edit_widget(properties={"width": 98})
    graphic_center_x_line_edit.widget_id = "x"
    graphic_center_x_row.add(graphic_center_x_line_edit)
    graphic_center_y_row = ui.create_row_widget()
    graphic_center_y_row.add(ui.create_label_widget(_("Y"), properties={"width": 26}))
    graphic_center_y_line_edit = ui.create_line_edit_widget(properties={"width": 98})
    graphic_center_y_line_edit.widget_id = "y"
    graphic_center_y_row.add(graphic_center_y_line_edit)
    graphic_center_row.add(graphic_center_x_row)
    graphic_center_row.add_spacing(8)
    graphic_center_row.add(graphic_center_y_row)
    graphic_center_row.add_stretch()
    graphic_size_row = ui.create_row_widget()
    graphic_size_row.add_spacing(20)
    graphic_center_w_row = ui.create_row_widget()
    graphic_center_w_row.add(ui.create_label_widget(_("W"), properties={"width": 26}))
    graphic_size_width_line_edit = ui.create_line_edit_widget(properties={"width": 98})
    graphic_size_width_line_edit.widget_id = "width"
    graphic_center_w_row.add(graphic_size_width_line_edit)
    graphic_center_h_row = ui.create_row_widget()
    graphic_center_h_row.add(ui.create_label_widget(_("H"), properties={"width": 26}))
    graphic_size_height_line_edit = ui.create_line_edit_widget(properties={"width": 98})
    graphic_size_height_line_edit.widget_id = "height"
    graphic_center_h_row.add(graphic_size_height_line_edit)
    graphic_size_row.add(graphic_center_w_row)
    graphic_size_row.add_spacing(8)
    graphic_size_row.add(graphic_center_h_row)
    graphic_size_row.add_stretch()
    graphic_widget.add_spacing(4)
    graphic_widget.add(graphic_center_row)
    graphic_widget.add_spacing(4)
    graphic_widget.add(graphic_size_row)
    graphic_widget.add_spacing(4)

    center_model = GraphicPropertyCommandModel(document_controller, display_item, graphic, "center", title=_("Change {} Center").format(graphic_name), command_id="change_" + graphic_name + "_center")

    size_model = GraphicPropertyCommandModel(document_controller, display_item, graphic, "size", title=_("Change {} Size").format(graphic_name), command_id="change_" + graphic_name + "_size")

    # calculate values from rectangle type graphic
    display_data_shape = display_item.display_data_shape if display_item else None
    if display_data_shape and len(display_data_shape) > 1:
        # signal_index
        center_x_binding = CalibratedValueBinding(1, display_item, Binding.TuplePropertyBinding(center_model, "value", 1))
        center_y_binding = CalibratedValueBinding(0, display_item, Binding.TuplePropertyBinding(center_model, "value", 0))
        size_width_binding = CalibratedSizeBinding(1, display_item, Binding.TuplePropertyBinding(size_model, "value", 1))
        size_height_binding = CalibratedSizeBinding(0, display_item, Binding.TuplePropertyBinding(size_model, "value", 0))
        graphic_center_x_line_edit.bind_text(center_x_binding)
        graphic_center_y_line_edit.bind_text(center_y_binding)
        graphic_size_width_line_edit.bind_text(size_width_binding)
        graphic_size_height_line_edit.bind_text(size_height_binding)
    else:
        graphic_center_x_line_edit.bind_text(Binding.TuplePropertyBinding(center_model, "value", 1))
        graphic_center_y_line_edit.bind_text(Binding.TuplePropertyBinding(center_model, "value", 0))
        graphic_size_width_line_edit.bind_text(Binding.TuplePropertyBinding(size_model, "value", 1))
        graphic_size_height_line_edit.bind_text(Binding.TuplePropertyBinding(size_model, "value", 0))

    graphic_widget.add_unbinder([display_item, graphic], [graphic_center_x_line_edit.unbind_text, graphic_center_y_line_edit.unbind_text, graphic_size_width_line_edit.unbind_text, graphic_size_height_line_edit.unbind_text])

    graphic_widget.add_closeables(center_model, size_model)

    if rotation:
        rotation_row = ui.create_row_widget()
        rotation_row.add_spacing(20)

        rotation_line_edit = ui.create_line_edit_widget(properties={"width": 98})
        rotation_line_edit.widget_id = "rotation"

        rotation_row2 = ui.create_row_widget()
        rotation_row2.add(ui.create_label_widget(_("Rotation (deg)")))
        rotation_row2.add_spacing(8)
        rotation_row2.add(rotation_line_edit)

        rotation_row.add(rotation_row2)
        rotation_row.add_stretch()

        graphic_widget.add(rotation_row)
        graphic_widget.add_spacing(4)

        rotation_model = GraphicPropertyCommandModel(document_controller, display_item, graphic, "rotation", title=_("Change {} Rotation").format(graphic_name), command_id="change_" + graphic_name + "_size")
        rotation_line_edit.bind_text(Binding.PropertyBinding(rotation_model, "value", converter=RadianToDegreeStringConverter()))

        graphic_widget.add_unbinder([display_item, graphic], [rotation_line_edit.unbind_text])

        graphic_widget.add_closeable(rotation_model)

    return graphic_widget


def make_spot_inspector(document_controller: DocumentController.DocumentController, display_item: DisplayItem.DisplayItem, graphic: Graphics.Graphic, graphic_name: str) -> InspectorSectionWidget:
    ui = document_controller.ui
    graphic_widget = InspectorSectionWidget(ui)
    graphic_widget.content_widget.widget_id = "spot_inspector"
    # create the ui
    graphic_center_row = ui.create_row_widget()
    graphic_center_row.add_spacing(20)
    graphic_center_x_row = ui.create_row_widget()
    graphic_center_x_row.add(ui.create_label_widget(_("X"), properties={"width": 26}))
    graphic_center_x_line_edit = ui.create_line_edit_widget(properties={"width": 98})
    graphic_center_x_line_edit.widget_id = "x"
    graphic_center_x_row.add(graphic_center_x_line_edit)
    graphic_center_y_row = ui.create_row_widget()
    graphic_center_y_row.add(ui.create_label_widget(_("Y"), properties={"width": 26}))
    graphic_center_y_line_edit = ui.create_line_edit_widget(properties={"width": 98})
    graphic_center_y_line_edit.widget_id = "y"
    graphic_center_y_row.add(graphic_center_y_line_edit)
    graphic_center_row.add(graphic_center_x_row)
    graphic_center_row.add_spacing(8)
    graphic_center_row.add(graphic_center_y_row)
    graphic_center_row.add_stretch()
    graphic_size_row = ui.create_row_widget()
    graphic_size_row.add_spacing(20)
    graphic_center_w_row = ui.create_row_widget()
    graphic_center_w_row.add(ui.create_label_widget(_("W"), properties={"width": 26}))
    graphic_size_width_line_edit = ui.create_line_edit_widget(properties={"width": 98})
    graphic_size_width_line_edit.widget_id = "width"
    graphic_center_w_row.add(graphic_size_width_line_edit)
    graphic_center_h_row = ui.create_row_widget()
    graphic_center_h_row.add(ui.create_label_widget(_("H"), properties={"width": 26}))
    graphic_size_height_line_edit = ui.create_line_edit_widget(properties={"width": 98})
    graphic_size_height_line_edit.widget_id = "height"
    graphic_center_h_row.add(graphic_size_height_line_edit)
    graphic_size_row.add(graphic_center_w_row)
    graphic_size_row.add_spacing(8)
    graphic_size_row.add(graphic_center_h_row)
    graphic_size_row.add_stretch()
    graphic_widget.add_spacing(4)
    graphic_widget.add(graphic_center_row)
    graphic_widget.add_spacing(4)
    graphic_widget.add(graphic_size_row)
    graphic_widget.add_spacing(4)

    center_model = GraphicPropertyCommandModel(document_controller, display_item, graphic, "center", title=_("Change {} Center").format(graphic_name), command_id="change_" + graphic_name + "_center")

    size_model = GraphicPropertyCommandModel(document_controller, display_item, graphic, "size", title=_("Change {} Size").format(graphic_name), command_id="change_" + graphic_name + "_size")

    # calculate values from rectangle type graphic
    display_data_shape = display_item.display_data_shape if display_item else None
    if display_data_shape and len(display_data_shape) > 1:
        # signal_index
        center_x_binding = CalibratedSizeBinding(1, display_item, Binding.TuplePropertyBinding(center_model, "value", 1))
        center_y_binding = CalibratedSizeBinding(0, display_item, Binding.TuplePropertyBinding(center_model, "value", 0))
        size_width_binding = CalibratedSizeBinding(1, display_item, Binding.TuplePropertyBinding(size_model, "value", 1))
        size_height_binding = CalibratedSizeBinding(0, display_item, Binding.TuplePropertyBinding(size_model, "value", 0))
        graphic_center_x_line_edit.bind_text(center_x_binding)
        graphic_center_y_line_edit.bind_text(center_y_binding)
        graphic_size_width_line_edit.bind_text(size_width_binding)
        graphic_size_height_line_edit.bind_text(size_height_binding)
    else:
        graphic_center_x_line_edit.bind_text(Binding.TuplePropertyBinding(center_model, "value", 1))
        graphic_center_y_line_edit.bind_text(Binding.TuplePropertyBinding(center_model, "value", 0))
        graphic_size_width_line_edit.bind_text(Binding.TuplePropertyBinding(size_model, "value", 1))
        graphic_size_height_line_edit.bind_text(Binding.TuplePropertyBinding(size_model, "value", 0))

    graphic_widget.add_unbinder([display_item, graphic], [graphic_center_x_line_edit.unbind_text, graphic_center_y_line_edit.unbind_text, graphic_size_width_line_edit.unbind_text, graphic_size_height_line_edit.unbind_text])

    graphic_widget.add_closeables(center_model, size_model)

    rotation_row = ui.create_row_widget()
    rotation_row.add_spacing(20)

    rotation_line_edit = ui.create_line_edit_widget(properties={"width": 98})
    rotation_line_edit.widget_id = "rotation"

    rotation_row2 = ui.create_row_widget()
    rotation_row2.add(ui.create_label_widget(_("Rotation (deg)")))
    rotation_row2.add_spacing(8)
    rotation_row2.add(rotation_line_edit)

    rotation_row.add(rotation_row2)
    rotation_row.add_stretch()

    graphic_widget.add(rotation_row)
    graphic_widget.add_spacing(4)

    rotation_model = GraphicPropertyCommandModel(document_controller, display_item, graphic, "rotation", title=_("Change {} Rotation").format(graphic_name), command_id="change_" + graphic_name + "_size")
    rotation_line_edit.bind_text(Binding.PropertyBinding(rotation_model, "value", converter=RadianToDegreeStringConverter()))

    graphic_widget.add_unbinder([display_item, graphic], [rotation_line_edit.unbind_text])

    graphic_widget.add_closeable(rotation_model)

    return graphic_widget


def make_wedge_inspector(document_controller: DocumentController.DocumentController, display_item: DisplayItem.DisplayItem, graphic: Graphics.WedgeGraphic) -> InspectorSectionWidget:
    ui = document_controller.ui
    graphic_widget = InspectorSectionWidget(ui)
    graphic_widget.content_widget.widget_id = "wedge_inspector"
    # create the ui
    graphic_center_start_angle_row = ui.create_row_widget()
    graphic_center_start_angle_row.add_spacing(20)
    graphic_center_start_angle_row.add(ui.create_label_widget(_("Start Angle"), properties={"width": 60}))
    graphic_center_start_angle_line_edit = ui.create_line_edit_widget(properties={"width": 98})
    graphic_center_start_angle_row.add(graphic_center_start_angle_line_edit)
    graphic_center_start_angle_row.add_stretch()
    graphic_center_end_angle_row = ui.create_row_widget()
    graphic_center_end_angle_row.add_spacing(20)
    graphic_center_end_angle_row.add(ui.create_label_widget(_("End Angle"), properties={"width": 60}))
    graphic_center_angle_measure_line_edit = ui.create_line_edit_widget(properties={"width": 98})
    graphic_center_end_angle_row.add(graphic_center_angle_measure_line_edit)
    graphic_center_end_angle_row.add_stretch()
    graphic_widget.add(graphic_center_start_angle_row)
    graphic_widget.add_spacing(4)
    graphic_widget.add(graphic_center_end_angle_row)
    graphic_widget.add_spacing(4)

    angle_interval_model = GraphicPropertyCommandModel(document_controller, display_item, graphic, "angle_interval", title=_("Change Angle Interval"), command_id="change_angle_interval")

    graphic_center_start_angle_line_edit.bind_text(Binding.TuplePropertyBinding(angle_interval_model, "value", 0, converter=RadianToDegreeStringConverter()))
    graphic_center_angle_measure_line_edit.bind_text(Binding.TuplePropertyBinding(angle_interval_model, "value", 1, converter=RadianToDegreeStringConverter()))

    graphic_widget.add_unbinder([display_item, graphic], [graphic_center_start_angle_line_edit.unbind_text, graphic_center_angle_measure_line_edit.unbind_text])

    graphic_widget.add_closeable(angle_interval_model)

    return graphic_widget


def make_annular_ring_mode_chooser(document_controller: DocumentController.DocumentController, graphic_widget: InspectorSectionWidget, display_item: DisplayItem.DisplayItem, graphic: Graphics.Graphic) -> UserInterface.ComboBoxWidget:
    ui = document_controller.ui
    annular_ring_mode_options = ((_("Band Pass"), "band-pass"), (_("Low Pass"), "low-pass"), (_("High Pass"), "high-pass"))
    annular_ring_mode_reverse_map = {"band-pass": 0, "low-pass": 1, "high-pass": 2}

    class AnnularRingModeIndexConverter(Converter.ConverterLike[str, int]):
        """Convert from flag index (-1, 0, 1) to chooser index."""
        def convert(self, value: typing.Optional[str]) -> typing.Optional[int]:
            return annular_ring_mode_reverse_map.get(value or str(), 0)

        def convert_back(self, value: typing.Optional[int]) -> typing.Optional[str]:
            if value is not None and value >= 0 and value < len(annular_ring_mode_options):
                return annular_ring_mode_options[value][1]
            else:
                return "band-pass"

    display_calibration_style_chooser = ui.create_combo_box_widget(items=annular_ring_mode_options, item_getter=operator.itemgetter(0))
    display_calibration_style_chooser.bind_current_index(ChangeGraphicPropertyBinding(document_controller, display_item, graphic, "mode", converter=AnnularRingModeIndexConverter(), fallback=0))

    graphic_widget.add_unbinder([display_item, graphic], [display_calibration_style_chooser.unbind_current_index])

    return display_calibration_style_chooser


def make_ring_inspector(document_controller: DocumentController.DocumentController, display_item: DisplayItem.DisplayItem, graphic: Graphics.Graphic) -> InspectorSectionWidget:
    ui = document_controller.ui
    graphic_widget = InspectorSectionWidget(ui)

    graphic_widget.content_widget.widget_id = "ring_inspector"

    # create the ui
    graphic_radius_1_row = ui.create_row_widget()
    graphic_radius_1_row.add_spacing(20)
    graphic_radius_1_row.add(ui.create_label_widget(_("Radius 1"), properties={"width": 60}))
    graphic_radius_1_line_edit = ui.create_line_edit_widget(properties={"width": 98})
    graphic_radius_1_row.add(graphic_radius_1_line_edit)
    graphic_radius_1_row.add_stretch()
    graphic_radius_2_row = ui.create_row_widget()
    graphic_radius_2_row.add_spacing(20)
    graphic_radius_2_row.add(ui.create_label_widget(_("Radius 2"), properties={"width": 60}))
    graphic_radius_2_line_edit = ui.create_line_edit_widget(properties={"width": 98})
    graphic_radius_2_row.add(graphic_radius_2_line_edit)
    graphic_radius_2_row.add_stretch()
    ring_mode_row = ui.create_row_widget()
    ring_mode_row.add_spacing(20)
    ring_mode_row.add(ui.create_label_widget(_("Mode"), properties={"width": 60}))
    chooser = make_annular_ring_mode_chooser(document_controller, graphic_widget, display_item, graphic)
    ring_mode_row.add(chooser)
    ring_mode_row.add_stretch()

    graphic_widget.add(graphic_radius_1_row)
    graphic_widget.add(graphic_radius_2_row)
    graphic_widget.add(ring_mode_row)

    graphic_radius_1_line_edit.bind_text(CalibratedSizeBinding(0, display_item, ChangeGraphicPropertyBinding(document_controller, display_item, graphic, "radius_1")))
    graphic_radius_2_line_edit.bind_text(CalibratedSizeBinding(0, display_item, ChangeGraphicPropertyBinding(document_controller, display_item, graphic, "radius_2")))

    graphic_widget.add_unbinder([display_item, graphic], [graphic_radius_1_line_edit.unbind_text, graphic_radius_2_line_edit.unbind_text])

    return graphic_widget


def make_interval_type_inspector(document_controller: DocumentController.DocumentController, display_item: DisplayItem.DisplayItem, graphic: Graphics.Graphic) -> InspectorSectionWidget:
    ui = document_controller.ui
    graphic_widget = InspectorSectionWidget(ui)
    # configure the bindings
    start_binding = CalibratedValueBinding(-1, display_item, ChangeGraphicPropertyBinding(document_controller, display_item, graphic, "start"))
    end_binding = CalibratedValueBinding(-1, display_item, ChangeGraphicPropertyBinding(document_controller, display_item, graphic, "end"))
    # create the ui
    graphic_start_row = ui.create_row_widget()
    graphic_start_row.add_spacing(20)
    graphic_start_row.add(ui.create_label_widget(_("Start"), properties={"width": 52}))
    graphic_start_line_edit = ui.create_line_edit_widget(properties={"width": 98})
    graphic_start_line_edit.widget_id = "start"
    graphic_start_line_edit.bind_text(start_binding)
    graphic_start_row.add(graphic_start_line_edit)
    graphic_start_row.add_stretch()
    graphic_end_row = ui.create_row_widget()
    graphic_end_row.add_spacing(20)
    graphic_end_row.add(ui.create_label_widget(_("End"), properties={"width": 52}))
    graphic_end_line_edit = ui.create_line_edit_widget(properties={"width": 98})
    graphic_end_line_edit.widget_id = "end"
    graphic_end_line_edit.bind_text(end_binding)
    graphic_end_row.add(graphic_end_line_edit)
    graphic_end_row.add_stretch()
    graphic_widget.add_spacing(4)
    graphic_widget.add(graphic_start_row)
    graphic_widget.add_spacing(4)
    graphic_widget.add(graphic_end_row)
    graphic_widget.add_spacing(4)

    graphic_widget.add_unbinder([display_item, graphic], [graphic_start_line_edit.unbind_text, graphic_end_line_edit.unbind_text])

    return graphic_widget


class GraphicsInspectorSection(InspectorSection):

    """
        Subclass InspectorSection to implement graphics inspector.
        """

    def __init__(self, document_controller: DocumentController.DocumentController, display_item: DisplayItem.DisplayItem, selected_only: bool = False) -> None:
        super().__init__(document_controller.ui, "graphics", _("Graphics"))
        ui = document_controller.ui
        self.__document_controller = document_controller
        self.__display_item = display_item
        self.__graphics = display_item.graphics
        # ui
        header_widget = self.__create_header_widget()
        header_for_empty_list_widget = self.__create_header_for_empty_list_widget()
        # create the widgets for each graphic
        list_widget = Widgets.TableWidget(ui, lambda item: self.__create_list_item_widget(item), header_widget, header_for_empty_list_widget)
        graphics = getattr(display_item, "selected_graphics" if selected_only else "graphics")
        for index, graphic in enumerate(graphics):
            list_widget.insert_item(graphic, index)
        self.add_widget_to_content(list_widget)
        # create the display calibrations check box row
        display_calibrations_row = self.ui.create_row_widget()
        display_calibrations_row.add(self.ui.create_label_widget(_("Display"), properties={"width": 60}))
        display_calibrations_row.add(make_calibration_style_chooser(document_controller, self.__display_item))
        display_calibrations_row.add_stretch()
        self.add_widget_to_content(display_calibrations_row)
        self.finish_widget_content()
        # add unbinders
        self._unbinder.add([display_item], [])

    def __create_header_widget(self) -> UserInterface.BoxWidget:
        return self.ui.create_row_widget()

    def __create_header_for_empty_list_widget(self) -> UserInterface.BoxWidget:
        return self.ui.create_row_widget()

    # not thread safe
    def __create_list_item_widget(self, graphic: Graphics.Graphic) -> UserInterface.BoxWidget:
        # NOTE: it is not valid to access self.__graphics here. graphic may or may not be in that list due to threading.
        # graphic_section_index = self.__graphics.index(graphic)
        graphic_widget = self.ui.create_column_widget()
        # create the title row
        title_row = self.ui.create_row_widget()
        graphic_type_label = self.ui.create_label_widget(properties={"width": 100})
        label_line_edit = self.ui.create_line_edit_widget()
        label_line_edit.placeholder_text = _("None")
        label_line_edit.bind_text(Binding.PropertyBinding(graphic, "label"))
        title_row.add(graphic_type_label)
        title_row.add_spacing(8)
        title_row.add(label_line_edit)
        title_row.add_stretch()
        graphic_widget.add(title_row)
        graphic_widget.add_spacing(4)
        self._unbinder.add([graphic], [label_line_edit.unbind_text])
        section_widget: typing.Optional[InspectorSectionWidget] = None
        # create the graphic specific widget
        if isinstance(graphic, Graphics.PointGraphic):
            graphic_type_label.text = _("Point")
            section_widget = make_point_type_inspector(self.__document_controller, self.__display_item, graphic)
            graphic_widget.add(section_widget)
        elif isinstance(graphic, Graphics.LineProfileGraphic):
            graphic_type_label.text = _("Line Profile")
            section_widget = make_line_profile_inspector(self.__document_controller, self.__display_item, graphic)
            graphic_widget.add(section_widget)
        elif isinstance(graphic, Graphics.LineGraphic):
            graphic_type_label.text = _("Line")
            section_widget = make_line_type_inspector(self.__document_controller, self.__display_item, graphic)
            graphic_widget.add(section_widget)
        elif isinstance(graphic, Graphics.RectangleGraphic):
            graphic_type_label.text = _("Rectangle")
            section_widget = make_rectangle_type_inspector(self.__document_controller, self.__display_item, graphic, graphic_type_label.text, rotation=True)
            graphic_widget.add(section_widget)
        elif isinstance(graphic, Graphics.EllipseGraphic):
            graphic_type_label.text = _("Ellipse")
            section_widget = make_rectangle_type_inspector(self.__document_controller, self.__display_item, graphic, graphic_type_label.text, rotation=True)
            graphic_widget.add(section_widget)
        elif isinstance(graphic, Graphics.IntervalGraphic):
            graphic_type_label.text = _("Interval")
            section_widget = make_interval_type_inspector(self.__document_controller, self.__display_item, graphic)
            graphic_widget.add(section_widget)
        elif isinstance(graphic, Graphics.SpotGraphic):
            graphic_type_label.text = _("Spot")
            section_widget = make_spot_inspector(self.__document_controller, self.__display_item, graphic, graphic_type_label.text)
            graphic_widget.add(section_widget)
        elif isinstance(graphic, Graphics.WedgeGraphic):
            graphic_type_label.text = _("Wedge")
            section_widget = make_wedge_inspector(self.__document_controller, self.__display_item, graphic)
            graphic_widget.add(section_widget)
        elif isinstance(graphic, Graphics.RingGraphic):
            graphic_type_label.text = _("Annular Ring")
            section_widget = make_ring_inspector(self.__document_controller, self.__display_item, graphic)
            graphic_widget.add(section_widget)

        # locked row
        if section_widget:
            graphic_type_str = graphic_type_label.text or "graphic"
            lock_position_check_box = self.ui.create_check_box_widget(_("Position"))
            lock_shape_check_box = self.ui.create_check_box_widget(_("Shape"))
            lock_position_model = GraphicPropertyCommandModel(self.__document_controller, self.__display_item, graphic, "is_position_locked", title=_("Change {} Position Locked").format(graphic_type_str), command_id="change_" + graphic_type_str + "_position_locked")
            lock_shape_model = GraphicPropertyCommandModel(self.__document_controller, self.__display_item, graphic, "is_shape_locked", title=_("Change {} Shape Locked").format(graphic_type_str), command_id="change_" + graphic_type_str + "_shape_locked")
            lock_position_check_box.bind_checked(Binding.PropertyBinding(lock_position_model, "value"))
            lock_shape_check_box.bind_checked(Binding.PropertyBinding(lock_shape_model, "value"))
            self._unbinder.add([graphic], [lock_position_check_box.unbind_checked, lock_shape_check_box.unbind_checked])
            section_widget.add_closeable(lock_position_model)
            section_widget.add_closeable(lock_shape_model)
            locked_row = self.ui.create_row_widget()
            locked_row.add(self.ui.create_label_widget(_("Lock"), properties={"width": 60}))
            locked_row.add(lock_position_check_box)
            locked_row.add_spacing(12)
            locked_row.add(lock_shape_check_box)
            locked_row.add_stretch()

            def move_to_center_clicked() -> None:
                action_context = self.__document_controller._get_action_context()
                self.__document_controller.perform_action_in_context("display_panel.center_graphics", action_context)

            canvas_item = CanvasItem.TextButtonCanvasItem("\N{BULLSEYE}")
            canvas_item.text_font = "normal 13px serif"
            canvas_item.size_to_content(self.ui.get_font_metrics)
            canvas_item.on_button_clicked = move_to_center_clicked
            move_to_center_widget = self.ui.create_canvas_widget(properties={"height": canvas_item.sizing.preferred_height, "width": canvas_item.sizing.preferred_width})
            move_to_center_widget.canvas_item.add_canvas_item(canvas_item)
            move_to_center_widget.tool_tip = _("Move to Center")
            locked_row.add(move_to_center_widget)
            locked_row.add_spacing(8)

            graphic_widget.add(locked_row)

        column = self.ui.create_column_widget()
        column.add_spacing(4)
        column.add(graphic_widget)
        return column


# boolean (label)
# integer, slider (label, minimum, maximum)
# float, slider (label, minimum, maximum)
# integer, field (label, minimum, maximum)
# float, field (label, minimum, maximum, significant digits)
# complex, fields (label, significant digits)
# float, angle
# color, control
# choices, combo box
# point, region
# vector, region
# interval, region
# rectangle, region
# string, field
# float, distance
# float, duration (units)
# image


class ChangeComputationVariableCommand(Undo.UndoableCommand):

    def __init__(self, document_model: DocumentModel.DocumentModel, computation: Symbolic.Computation,
                 variable: Symbolic.ComputationVariable, *, title: typing.Optional[str] = None,
                 command_id: typing.Optional[str] = None, is_mergeable: bool = False, **kwargs: typing.Any) -> None:
        super().__init__(title if title else _("Change Computation Variable"), command_id=command_id, is_mergeable=is_mergeable)
        self.__document_model = document_model
        self.__computation_proxy = computation.create_proxy()
        self.__variable_index = computation.variables.index(variable)
        self.__properties = variable.save_properties()
        self.__value_dict = kwargs
        self.initialize()

    def close(self) -> None:
        self.__document_model = typing.cast(typing.Any, None)
        self.__computation_proxy.close()
        self.__computation_proxy = typing.cast(typing.Any, None)
        self.__variable_index = typing.cast(typing.Any, None)
        if self.__properties[1]:
            self.__properties[1].close()
        if self.__properties[2]:
            self.__properties[2].close()
        self.__properties = typing.cast(typing.Any, None)
        self.__value_dict = typing.cast(typing.Any, None)
        super().close()

    def perform(self) -> None:
        computation = self.__computation_proxy.item
        if computation:
            variable = computation.variables[self.__variable_index]
            for key, value in self.__value_dict.items():
                setattr(variable, key, value)

    def _get_modified_state(self) -> typing.Any:
        computation = self.__computation_proxy.item
        variable = computation.variables[self.__variable_index] if computation else None
        return variable.modified_state if variable else None, self.__document_model.modified_state

    def _set_modified_state(self, modified_state: typing.Any) -> None:
        computation = self.__computation_proxy.item
        variable = computation.variables[self.__variable_index] if computation else None
        if variable:
            variable.modified_state = modified_state[0]
        self.__document_model.modified_state = modified_state[1]

    def _compare_modified_states(self, state1: typing.Any, state2: typing.Any) -> bool:
        # override to allow the undo command to track state; but only use part of the state for comparison
        return bool(state1[0] == state2[0])

    def _undo(self) -> None:
        computation = self.__computation_proxy.item
        if computation:
            variable = computation.variables[self.__variable_index]
            properties = self.__properties
            self.__properties = variable.save_properties()
            variable.restore_properties(properties)

    @property
    def __computation_uuid(self) -> typing.Optional[uuid.UUID]:
        computation = self.__computation_proxy.item if self.__computation_proxy else None
        return computation.uuid if computation else None

    def can_merge(self, command: Undo.UndoableCommand) -> bool:
        return isinstance(command, self.__class__) and bool(self.command_id) and self.command_id == command.command_id and self.__computation_uuid == command.__computation_uuid and self.__variable_index == command.__variable_index


class VariableHandlerComponentFactory(typing.Protocol):
    # keep this around until no one is using it. new variable handler components should preference VariableHandlerComponentFactory2.
    def make_variable_handler(self, document_controller: DocumentController.DocumentController, computation: Symbolic.Computation, computation_variable: Symbolic.ComputationVariable, variable_model: VariableValueModel) -> typing.Optional[Declarative.HandlerLike]: ...


class VariableHandlerComponentFactory2(typing.Protocol):
    def make_variable_handler(self, computation_inspector_context: ComputationInspectorContext, computation: Symbolic.Computation, computation_variable: Symbolic.ComputationVariable, variable_model: VariableValueModel, **kwargs: typing.Any) -> typing.Optional[Declarative.HandlerLike]: ...


class VariableValueModel(Observable.Observable):
    def __init__(self, document_controller: DocumentController.DocumentController, computation: Symbolic.Computation, variable: Symbolic.ComputationVariable) -> None:
        super().__init__()
        self.__document_controller = document_controller
        self.__computation = computation
        self.__variable = variable
        self.__variable_listener = variable.property_changed_event.listen(ReferenceCounting.weak_partial(VariableValueModel.__property_changed, self))

    def __property_changed(self, key: str) -> None:
        self.notify_property_changed(key)

    @property
    def value(self) -> typing.Any:
        return self.__variable.value

    @value.setter
    def value(self, value: typing.Any) -> None:
        document_controller = self.__document_controller
        computation = self.__computation
        variable = self.__variable
        if value != variable.value:
            command = ChangeComputationVariableCommand(document_controller.document_model, computation, variable, value=value)
            command.perform()
            document_controller.push_undo_command(command)


class BooleanVariableHandler(Declarative.Handler):
    def __init__(self, computation_variable: Symbolic.ComputationVariable, variable_model: VariableValueModel) -> None:
        super().__init__()
        self.variable = computation_variable
        self.variable_model = variable_model
        u = Declarative.DeclarativeUI()
        checkbox = u.create_check_box(text="@binding(variable.display_label)", checked="@binding(variable_model.value)", widget_id="value")
        self.ui_view = checkbox


class BooleanVariableHandlerFactory(VariableHandlerComponentFactory2):
    def make_variable_handler(self, computation_inspector_context: ComputationInspectorContext, computation: Symbolic.Computation, computation_variable: Symbolic.ComputationVariable, variable_model: VariableValueModel, **kwargs: typing.Any) -> typing.Optional[Declarative.HandlerLike]:
        if computation_variable.variable_type == Symbolic.ComputationVariableType.BOOLEAN:
            return BooleanVariableHandler(computation_variable, variable_model)
        return None


class IntegerSliderVariableHandler(Declarative.Handler):
    def __init__(self, variable: Symbolic.ComputationVariable, variable_model: VariableValueModel) -> None:
        super().__init__()
        self.variable = variable
        self.variable_model = variable_model
        self.int_str_converter = Converter.IntegerToStringConverter()
        u = Declarative.DeclarativeUI()
        label = u.create_label(text="@binding(variable.display_label)")
        slider = u.create_slider(value="@binding(variable_model.value)", minimum=variable.value_min, maximum=variable.value_max, widget_id="slider_value")
        line_edit = u.create_line_edit(text="@binding(variable_model.value, converter=int_str_converter)", width=60, widget_id="value")
        self.ui_view = u.create_column(label, slider, line_edit, spacing=8)


class IntegerVariableHandler(Declarative.Handler):
    def __init__(self, variable: Symbolic.ComputationVariable, variable_model: VariableValueModel) -> None:
        super().__init__()
        self.variable = variable
        self.variable_model = variable_model
        self.int_str_converter = Converter.IntegerToStringConverter()
        u = Declarative.DeclarativeUI()
        label = u.create_label(text="@binding(variable.display_label)")
        line_edit = u.create_line_edit(text="@binding(variable_model.value, converter=int_str_converter)", width=60, widget_id="value")
        self.ui_view = u.create_column(label, line_edit, spacing=8)


class IntegerVariableHandlerFactory(VariableHandlerComponentFactory2):
    def make_variable_handler(self, computation_inspector_context: ComputationInspectorContext, computation: Symbolic.Computation, computation_variable: Symbolic.ComputationVariable, variable_model: VariableValueModel, **kwargs: typing.Any) -> typing.Optional[Declarative.HandlerLike]:
        if computation_variable.variable_type == Symbolic.ComputationVariableType.INTEGRAL and computation_variable.has_range:
            return IntegerSliderVariableHandler(computation_variable, variable_model)
        elif computation_variable.variable_type == Symbolic.ComputationVariableType.INTEGRAL:
            return IntegerVariableHandler(computation_variable, variable_model)
        return None


class RealSliderVariableHandler(Declarative.Handler):
    def __init__(self, variable: Symbolic.ComputationVariable, variable_model: VariableValueModel) -> None:
        super().__init__()
        self.variable = variable
        self.variable_model = variable_model
        self.slider_converter = Converter.FloatToScaledIntegerConverter(2000, 0, 100)
        self.float_str_converter = Converter.FloatToStringConverter()
        u = Declarative.DeclarativeUI()
        label = u.create_label(text="@binding(variable.display_label)")
        slider = u.create_slider(value="@binding(variable_model.value, converter=slider_converter)", minimum=0, maximum=2000, widget_id="slider_value")
        line_edit = u.create_line_edit(text="@binding(variable_model.value, converter=float_str_converter)", width=60, widget_id="value")
        self.ui_view = u.create_column(label, slider, line_edit, spacing=8)


class RealVariableHandler(Declarative.Handler):
    def __init__(self, variable: Symbolic.ComputationVariable, variable_model: VariableValueModel) -> None:
        super().__init__()
        self.variable = variable
        self.variable_model = variable_model
        self.float_str_converter = Converter.FloatToStringConverter()
        u = Declarative.DeclarativeUI()
        label = u.create_label(text="@binding(variable.display_label)")
        line_edit = u.create_line_edit(text="@binding(variable_model.value, converter=float_str_converter)", width=60, widget_id="value")
        self.ui_view = u.create_column(label, line_edit, spacing=8)


class RealVariableHandlerFactory(VariableHandlerComponentFactory2):
    def make_variable_handler(self, computation_inspector_context: ComputationInspectorContext, computation: Symbolic.Computation, computation_variable: Symbolic.ComputationVariable, variable_model: VariableValueModel, **kwargs: typing.Any) -> typing.Optional[Declarative.HandlerLike]:
        if computation_variable.variable_type == Symbolic.ComputationVariableType.REAL and computation_variable.has_range:
            return RealSliderVariableHandler(computation_variable, variable_model)
        elif computation_variable.variable_type == Symbolic.ComputationVariableType.REAL:
            return RealVariableHandler(computation_variable, variable_model)
        return None


class ChoiceVariableHandler(Declarative.Handler):
    def __init__(self, variable: Symbolic.ComputationVariable, variable_model: VariableValueModel) -> None:
        super().__init__()
        self.variable = variable
        self.variable_model = variable_model
        self.float_str_converter = Converter.FloatToStringConverter()
        u = Declarative.DeclarativeUI()
        label = u.create_label(text="@binding(variable.display_label)")
        combo_box = u.create_combo_box(items=["None", "Mapped"], current_index="@binding(combo_box_index)")
        self.ui_view = u.create_column(label, combo_box, spacing=8)
        self.__variable_listener = variable.property_changed_event.listen(ReferenceCounting.weak_partial(ChoiceVariableHandler.__property_changed, self))

    def close(self) -> None:
        self.__variable_listener = typing.cast(typing.Any, None)
        super().close()

    def __property_changed(self, key: str) -> None:
        self.notify_property_changed("combo_box_index")

    @property
    def combo_box_index(self) -> int:
        if self.variable_model.value == "mapped":
            return 1
        return 0

    @combo_box_index.setter
    def combo_box_index(self, value: int) -> None:
        if value == 1:
            self.variable_model.value = "mapped"
        else:
            self.variable_model.value = "none"


class StringVariableHandler(Declarative.Handler):
    def __init__(self, variable: Symbolic.ComputationVariable, variable_model: VariableValueModel) -> None:
        super().__init__()
        self.variable = variable
        self.variable_model = variable_model
        u = Declarative.DeclarativeUI()
        label = u.create_label(text="@binding(variable.display_label)")
        line_edit = u.create_line_edit(text="@binding(variable_model.value)", width=60, widget_id="value")
        self.ui_view = u.create_column(label, line_edit, spacing=8)


class StringVariableHandlerFactory(VariableHandlerComponentFactory2):
    def make_variable_handler(self, computation_inspector_context: ComputationInspectorContext, computation: Symbolic.Computation, computation_variable: Symbolic.ComputationVariable, variable_model: VariableValueModel, **kwargs: typing.Any) -> typing.Optional[Declarative.HandlerLike]:
        if computation_variable.variable_type == Symbolic.ComputationVariableType.STRING and computation_variable.control_type == "choice":
            return ChoiceVariableHandler(computation_variable, variable_model)
        if computation_variable.variable_type == Symbolic.ComputationVariableType.STRING:
            return StringVariableHandler(computation_variable, variable_model)
        return None


class DataSourceVariableHandler(Declarative.Handler):
    def __init__(self, document_controller: DocumentController.DocumentController, computation: Symbolic.Computation, variable: Symbolic.ComputationVariable, variable_model: VariableValueModel) -> None:
        super().__init__()
        self.document_controller = document_controller
        self.computation = computation
        self.variable = variable
        self.variable_model = variable_model
        self.is_croppable = False
        if processor_description := computation._processor_description:
            if source_description := processor_description.get_source(variable.name):
                self.is_croppable = source_description.is_croppable
        u = Declarative.DeclarativeUI()
        label = u.create_label(text="@binding(variable.display_label)")
        data_source_chooser = {
            "type": "data_source_chooser",
            "display_item": "@binding(display_item)",
            "on_drop_mime_data": "drop_mime_data",
            "on_delete": "data_item_delete",
            "min_width": 80,
            "min_height": 80,
            "is_croppable": "@binding(is_croppable)",
            "crop_enabled": "@binding(crop_enabled)",
            "on_crop_enabled_clicked": "handle_toggle_crop_enabled"
        }
        self.ui_view = u.create_column(label, data_source_chooser, spacing=8)
        self.__property_changed_listener = variable.property_changed_event.listen(self.__property_changed)

    def close(self) -> None:
        self.__property_changed_listener = typing.cast(typing.Any, None)
        super().close()

    def __property_changed(self, property_name: str) -> None:
        if property_name in ("specified_object", "secondary_specified_object"):
            self.property_changed_event.fire("display_item")
        if property_name in ("secondary_specified_object",):
            self.property_changed_event.fire("crop_enabled")

    def handle_toggle_crop_enabled(self, widget: Declarative.UIWidget) -> None:
        display_item = self.display_item
        selected_graphic = display_item.selected_graphic if display_item else None
        selected_crop_graphic = selected_graphic if isinstance(selected_graphic, Graphics.RectangleTypeGraphic) else None
        all_graphics = display_item.graphics if display_item else list()
        all_rect_graphics = (graphic for graphic in all_graphics if isinstance(graphic, Graphics.RectangleTypeGraphic))
        first_rect_graphic = next(all_rect_graphics, None)
        selected_crop_graphic = selected_crop_graphic if selected_crop_graphic else first_rect_graphic
        # implement the toggle logic.
        # if there is a selected crop graphic, and it is not already assigned rectangle, assign it, replacing the old one.
        # otherwise, if there is a selected crop graphic, and it is already assigned rectangle, remove it. (toggle)
        # otherwise, if there is no selected crop graphic, add a new crop rectangle and assign it.
        # this behavior allows the user to toggle the selected rectangle on/off, select a new rectangle and assign it,
        # or add a new rectangle or use the first known rectangle and assign it.
        if selected_crop_graphic and selected_crop_graphic != self.variable.secondary_specified_object:
            self.assign_crop_rectangle(selected_crop_graphic)
        elif self.variable.secondary_specified_object:
            self.remove_crop_rectangle()
        else:
            self.add_crop_rectangle()

    def handle_new_crop(self, widget: Declarative.UIWidget) -> None:
        self.add_crop_rectangle()

    def handle_remove_crop(self, widget: Declarative.UIWidget) -> None:
        self.remove_crop_rectangle()

    def handle_assign_crop(self, widget: Declarative.UIWidget) -> None:
        display_item = self.display_item
        selected_graphic = display_item.selected_graphic if display_item else None
        selected_crop_graphic = selected_graphic if isinstance(selected_graphic, Graphics.RectangleTypeGraphic) else None
        if selected_crop_graphic:
            self.assign_crop_rectangle(selected_crop_graphic)

    def remove_crop_rectangle(self) -> None:
        document_controller = self.document_controller
        computation = self.computation
        variable = self.variable
        display_item = self.display_item
        data_item = display_item.data_item if display_item else None
        if data_item and display_item:
            properties = {"variable_type": "data_source", "secondary_specified_object": None,
                          "specified_object": display_item.get_display_data_channel_for_data_item(data_item)}
            command = ChangeComputationVariableCommand(document_controller.document_model, computation,
                                                       variable, title=_("Set Input Data Source"),
                                                       **properties)  # type: ignore
            command.perform()
            document_controller.push_undo_command(command)

    def add_crop_rectangle(self) -> None:
        document_controller = self.document_controller
        computation = self.computation
        variable = self.variable
        display_item = self.display_item
        data_item = display_item.data_item if display_item else None
        if data_item and display_item:
            graphic = Graphics.RectangleGraphic()
            graphic.bounds = Geometry.FloatRect(Geometry.FloatPoint(0.25, 0.25), Geometry.FloatSize(0.5, 0.5))
            command = DisplayPanel.InsertGraphicsCommand(document_controller, display_item, [graphic])
            command.perform()
            document_controller.push_undo_command(command)
            display_item.graphic_selection.set(display_item.graphics.index(graphic))
            properties = {"variable_type": "data_source", "secondary_specified_object": graphic,
                          "specified_object": display_item.get_display_data_channel_for_data_item(data_item)}
            command = ChangeComputationVariableCommand(document_controller.document_model, computation,
                                                       variable, title=_("Set Input Data Source"),
                                                       **properties)  # type: ignore
            command.perform()
            document_controller.push_undo_command(command)

    def assign_crop_rectangle(self, crop_graphic: Graphics.RectangleTypeGraphic) -> None:
        document_controller = self.document_controller
        computation = self.computation
        variable = self.variable
        display_item = self.display_item
        data_item = display_item.data_item if display_item else None
        if data_item and display_item:
            properties = {"variable_type": "data_source", "secondary_specified_object": crop_graphic,
                          "specified_object": display_item.get_display_data_channel_for_data_item(data_item)}
            command = ChangeComputationVariableCommand(document_controller.document_model, computation,
                                                       variable, title=_("Set Input Data Source"),
                                                       **properties)  # type: ignore
            command.perform()
            document_controller.push_undo_command(command)

    @property
    def display_item(self) -> typing.Optional[DisplayItem.DisplayItem]:
        document_model = self.document_controller.document_model
        computation = self.computation
        variable = self.variable
        base_items = computation.get_variable_input_items(variable.name)
        display_item = None
        for base_item in base_items:
            if isinstance(base_item, DataItem.DataItem):
                if display_item:  # check if there are more than one
                    return None
                display_item = document_model.get_display_item_for_data_item(base_item)
        return display_item

    @display_item.setter
    def display_item(self, value: DisplayItem.DisplayItem) -> None:
        pass  # handled separately

    @property
    def crop_enabled(self) -> bool:
        return self.variable.secondary_specified_object is not None

    @crop_enabled.setter
    def crop_enabled(self, value: bool) -> None:
        pass

    def drop_mime_data(self, mime_data: UserInterface.MimeData, x: int, y: int) -> typing.Optional[str]:
        # return drop_mime_data(self.document_controller, self.computation, self.variable, mime_data, x, y)
        document_controller = self.document_controller
        computation = self.computation
        variable = self.variable
        display_item, graphic = MimeTypes.mime_data_get_data_source(mime_data, document_controller.document_model)
        data_item = display_item.data_item if display_item else None
        if data_item and display_item:
            properties = {"variable_type": "data_source", "secondary_specified_object": graphic,
                          "specified_object": display_item.get_display_data_channel_for_data_item(data_item)}
            command = ChangeComputationVariableCommand(document_controller.document_model, computation,
                                                       variable, title=_("Set Input Data Source"),
                                                       **properties)  # type: ignore
            command.perform()
            document_controller.push_undo_command(command)
            return "copy"
        display_item = MimeTypes.mime_data_get_display_item(mime_data, document_controller.document_model)
        data_item = display_item.data_item if display_item else None
        if data_item and display_item:
            properties = {"variable_type": "data_source", "secondary_specified_object": None,
                          "specified_object": display_item.get_display_data_channel_for_data_item(data_item)}
            command = ChangeComputationVariableCommand(document_controller.document_model, computation,
                                                       variable, title=_("Set Input Data Source"),
                                                       **properties)  # type: ignore
            command.perform()
            document_controller.push_undo_command(command)
            return "copy"
        return "ignore"

    def data_item_delete(self) -> None:
        document_controller = self.document_controller
        computation = self.computation
        variable = self.variable
        command = ChangeComputationVariableCommand(document_controller.document_model, computation, variable,
                                                   title=_("Remove Input Data Source"), specified_object=None)
        command.perform()
        document_controller.push_undo_command(command)


class DataSourceVariableHandlerFactory(VariableHandlerComponentFactory2):
    def make_variable_handler(self, computation_inspector_context: ComputationInspectorContext, computation: Symbolic.Computation, computation_variable: Symbolic.ComputationVariable, variable_model: VariableValueModel, **kwargs: typing.Any) -> typing.Optional[Declarative.HandlerLike]:
        if computation_variable.variable_type in Symbolic._data_source_types:
            return DataSourceVariableHandler(computation_inspector_context.window, computation, computation_variable, variable_model)
        return None


class ClosingTuplePropertyBinding(Binding.TuplePropertyBinding):
    def __init__(self, source: Observable.Observable, property_name: str, tuple_index: int,
                 converter: typing.Optional[typing.Optional[Converter.ConverterLike[typing.Any, typing.Any]]] = None,
                 fallback: typing.Any = None) -> None:
        super().__init__(source, property_name, tuple_index, converter=converter, fallback=fallback)

        def finalize(source: Observable.Observable) -> None:
            source.close()  # type: ignore  # observable closeable

        weakref.finalize(self, finalize, source)


class ClosingPropertyBinding(Binding.PropertyBinding):
    def __init__(self, source: Observable.Observable, property_name: str, *,
                 converter: typing.Optional[Converter.ConverterLike[typing.Any, typing.Any]] = None,
                 validator: typing.Optional[Validator.ValidatorLike[typing.Any]] = None,
                 fallback: typing.Optional[typing.Any] = None) -> None:
        super().__init__(source, property_name, converter=converter, validator=validator, fallback=fallback)

        def finalize(source: Observable.Observable) -> None:
            source.close()  # type: ignore  # observable closeable

        weakref.finalize(self, finalize, source)


class GraphicHandler(Declarative.Handler):
    def __init__(self, document_controller: DocumentController.DocumentController, computation: Symbolic.Computation, variable: Symbolic.ComputationVariable, graphic: Graphics.Graphic):
        super().__init__()
        self.document_controller = document_controller
        self.computation = computation
        self.variable = variable
        self.graphic = graphic
        u = Declarative.DeclarativeUI()
        graphic_content = self.__make_component_content(graphic)
        label_row = u.create_row(
            u.create_label(text="@binding(variable.display_label)"),
            # u.create_label(text=f"#{variable._bound_items.index(item)}"),
            u.create_stretch(), spacing=8)
        self.ui_view = u.create_column(label_row, graphic_content, spacing=8)

    def get_binding(self, source: Persistence.PersistentObject, property: str, converter: typing.Optional[Converter.ConverterLike[typing.Any, typing.Any]]) -> typing.Optional[Binding.Binding]:
        # override the regular property binding and converter to handle displayed coordinates and undo commands.
        graphic: Graphics.Graphic
        if isinstance(source, Graphics.IntervalGraphic):
            if property in ("start", "end"):
                graphic = source
                display_item = graphic.display_item
                return CalibratedValueBinding(-1, display_item, ChangeGraphicPropertyBinding(self.document_controller, display_item, graphic, property))
        if isinstance(source, Graphics.RectangleGraphic):
            if property in ("center_x", "center_y"):
                graphic = source
                display_item = graphic.display_item
                index = 1 if property == "center_x" else 0
                graphic_name = "rectangle"
                property_model = GraphicPropertyCommandModel(self.document_controller, display_item, graphic, "center", title=_("Change {} Center").format(graphic_name), command_id="change_" + graphic_name + "_center")
                return CalibratedValueBinding(index, display_item, ClosingTuplePropertyBinding(property_model, "value", index))
            elif property in ("width", "height"):
                graphic = source
                display_item = graphic.display_item
                index = 1 if property == "width" else 0
                graphic_name = "rectangle"
                size_model = GraphicPropertyCommandModel(self.document_controller, display_item, graphic, "size", title=_("Change {} Size").format(graphic_name), command_id="change_" + graphic_name + "_size")
                return CalibratedSizeBinding(index, display_item, ClosingTuplePropertyBinding(size_model, "value", index))
            elif property in ("rotation_deg", ):
                graphic = source
                display_item = graphic.display_item
                graphic_name = "rectangle"
                rotation_model = GraphicPropertyCommandModel(self.document_controller, display_item, graphic, "rotation", title=_("Change {} Rotation").format(graphic_name), command_id="change_" + graphic_name + "_size")
                return ClosingPropertyBinding(rotation_model, "value", converter=RadianToDegreeStringConverter())
        if isinstance(source, Graphics.LineTypeGraphic):
            if property in ("start_x", "start_y"):
                graphic = source
                display_item = graphic.display_item
                index = 1 if property == "start_x" else 0
                graphic_name = "line_profile"
                property_model = GraphicPropertyCommandModel(self.document_controller, display_item, graphic, "start", title=_("Change {} Start").format(graphic_name), command_id="change_" + graphic_name + "_start")
                return CalibratedValueBinding(index, display_item, ClosingTuplePropertyBinding(property_model, "value", index))
            if property in ("end_x", "end_y"):
                graphic = source
                display_item = graphic.display_item
                index = 1 if property == "end_x" else 0
                graphic_name = "line_profile"
                property_model = GraphicPropertyCommandModel(self.document_controller, display_item, graphic, "end", title=_("Change {} End").format(graphic_name), command_id="change_" + graphic_name + "_end")
                return CalibratedValueBinding(index, display_item, ClosingTuplePropertyBinding(property_model, "value", index))
            if property == "length":
                graphic = source
                display_item = graphic.display_item
                graphic_name = "line_profile"
                property_model1 = GraphicPropertyCommandModel(self.document_controller, display_item, graphic, "start", title=_("Change {} Length").format(graphic_name), command_id="change_" + graphic_name + "_length_start")
                property_model2 = GraphicPropertyCommandModel(self.document_controller, display_item, graphic, "end", title=_("Change {} Length").format(graphic_name), command_id="change_" + graphic_name + "_length_end")
                return CalibratedLengthBinding(display_item, ClosingPropertyBinding(property_model1, "value"), ClosingPropertyBinding(property_model2, "value"))
            if property == "angle":
                graphic = source
                display_item = graphic.display_item
                graphic_name = "line_profile"
                property_model = GraphicPropertyCommandModel(self.document_controller, display_item, graphic, "angle", title=_("Change {} Angle").format(graphic_name), command_id="change_" + graphic_name + "_angle")
                return CalibratedBinding(display_item, ClosingPropertyBinding(property_model, "value"), RadianToDegreeStringConverter())
        if isinstance(source, Graphics.LineProfileGraphic):
            if property == "width":
                graphic = source
                display_item = graphic.display_item
                graphic_name = "line_profile"
                property_model = GraphicPropertyCommandModel(self.document_controller, display_item, graphic, "width", title=_("Change {} Line Width").format(graphic_name), command_id="change_" + graphic_name + "_line_width")
                return CalibratedWidthBinding(display_item, ClosingPropertyBinding(property_model, "value"))
        return None

    def __make_component_content(self, graphic: Graphics.Graphic) -> Declarative.UIDescription:
        u = Declarative.DeclarativeUI()
        if isinstance(graphic, Graphics.IntervalGraphic):
            graphic_row = u.create_row(
                u.create_label(text=_("Start")),
                u.create_line_edit(text="@binding(graphic.start)", width=90),
                u.create_label(text=_("End")),
                u.create_line_edit(text="@binding(graphic.end)", width=90),
                u.create_stretch(), spacing=12)
            return graphic_row
        if isinstance(graphic, Graphics.RectangleGraphic):
            position_row = u.create_row(
                u.create_label(text=_("X"), width=24),
                u.create_line_edit(text="@binding(graphic.center_x)", width=90),
                u.create_label(text=_("Y"), width=24),
                u.create_line_edit(text="@binding(graphic.center_y)", width=90),
                u.create_stretch(), spacing=12)
            size_row = u.create_row(
                u.create_label(text=_("W"), width=24),
                u.create_line_edit(text="@binding(graphic.width)", width=90),
                u.create_label(text=_("H"), width=24),
                u.create_line_edit(text="@binding(graphic.height)", width=90),
                u.create_stretch(), spacing=12)
            rotation_row = u.create_row(
                u.create_label(text=_("Rotation (deg)")),
                u.create_line_edit(text="@binding(graphic.rotation_deg)", width=90),
                u.create_stretch(), spacing=12)
            return u.create_column(position_row, size_row, rotation_row, spacing=8)
        if isinstance(graphic, Graphics.LineProfileGraphic):
            start_row = u.create_row(
                u.create_label(text=_("X0"), width=24),
                u.create_line_edit(text="@binding(graphic.start_x)", width=90),
                u.create_label(text=_("Y0"), width=24),
                u.create_line_edit(text="@binding(graphic.start_y)", width=90),
                u.create_stretch(), spacing=12)
            end_row = u.create_row(
                u.create_label(text=_("X1"), width=24),
                u.create_line_edit(text="@binding(graphic.end_x)", width=90),
                u.create_label(text=_("Y1"), width=24),
                u.create_line_edit(text="@binding(graphic.end_y)", width=90),
                u.create_stretch(), spacing=12)
            length_row = u.create_row(
                u.create_label(text=_("Length"), width=24),
                u.create_line_edit(text="@binding(graphic.length)", width=90),
                u.create_label(text=_("Angle"), width=24),
                u.create_line_edit(text="@binding(graphic.angle)", width=90),
                u.create_stretch(), spacing=12)
            line_width_row = u.create_row(
                u.create_label(text=_("Width"), width=24),
                u.create_line_edit(text="@binding(graphic.width)", width=90),
                u.create_stretch(), spacing=12)
            return u.create_column(start_row, end_row, length_row, line_width_row, spacing=8)
        return u.create_label(text=_("Unsupported Graphic") + f" {graphic}")


class GraphicVariableHandlerFactory(VariableHandlerComponentFactory2):
    def make_variable_handler(self, computation_inspector_context: ComputationInspectorContext, computation: Symbolic.Computation, computation_variable: Symbolic.ComputationVariable, variable_model: VariableValueModel, **kwargs: typing.Any) -> typing.Optional[Declarative.HandlerLike]:
        if computation_variable.variable_type == Symbolic.ComputationVariableType.GRAPHIC:
            graphic = computation_variable.bound_item.value if computation_variable.bound_item else None
            return GraphicHandler(computation_inspector_context.window, computation, computation_variable, graphic)
        return None


class DataStructureHandler(Declarative.Handler):
    def __init__(self, computation_inspector_context: ComputationInspectorContext, computation: Symbolic.Computation, variable: Symbolic.ComputationVariable, data_structure: DataStructure.DataStructure):
        super().__init__()
        self.computation_inspector_context = computation_inspector_context
        self.computation = computation
        self.variable = variable
        self.data_structure = data_structure
        self.__entity_choice = None
        self.__entity_types = list()
        self.__entity_choices = list()
        variable_entity_id = self.variable.entity_id or str()
        base_entity_type = Schema.get_entity_type(variable_entity_id)
        u = Declarative.DeclarativeUI()
        if base_entity_type:
            self.__entity_types = base_entity_type.subclasses

            entity_info_list = [(DataStructure.DataStructure.entity_names[entity_type.entity_id],
                                 DataStructure.DataStructure.entity_package_names[entity_type.entity_id])
                                 for entity_type in self.__entity_types]

            counts = collections.Counter([entity_info[0] for entity_info in entity_info_list])

            def name(entity_id: str) -> str:
                entity_name = DataStructure.DataStructure.entity_names[entity_id]
                entity_package_name = DataStructure.DataStructure.entity_package_names[entity_id]
                return f"{entity_name} ({entity_package_name})" if counts[entity_name] > 1 else entity_name

            self.__entity_choices = [name(entity_type.entity_id) for entity_type in self.__entity_types] + ["-", _("None")]
            # configure the initial value
            entity = self.data_structure.entity
            if entity:
                entity_id = entity.entity_type.entity_id
                for index, entity_type in enumerate(self.__entity_types):
                    if entity_id == entity_type.entity_id:
                        self.__entity_choice = index
                        break
            # set initial value to None if nothing else is selected
            if self.__entity_choice is None:
                self.__entity_choice = len(self.__entity_types) + 1
            label = u.create_label(text="@binding(variable.display_label)")
            # the link is optional (for now) - it does not appear in the standard computation panel.
            link = u.create_push_button(text="\N{RIGHTWARDS BLACK ARROW}", on_clicked="handle_link", border_color="transparent", background_color="rgba(0,0,0,0.0)", style="minimal", size_policy_horizontal="maximum")
            self.ui_view = u.create_row(
                u.create_row(label, *([link] if computation_inspector_context.do_references else []), u.create_stretch()),
                u.create_combo_box(items_ref="entity_choices", current_index="@binding(entity_choice)"),
                u.create_stretch(), spacing=8)
        else:
            self.ui_view = u.create_column()

        def property_changed(name: str) -> None:
            if name == "structure_type":
                entity_id = self.data_structure.structure_type
                for index, entity_type in enumerate(self.__entity_types):
                    if entity_type.entity_id == entity_id:
                        if self.__entity_choice != index:
                            self.__entity_choice = index
                            self.property_changed_event.fire("entity_choice")
                        return
                if self.__entity_choice != len(self.__entity_types) + 1:
                    self.__entity_choice = len(self.__entity_types) + 1
                    self.property_changed_event.fire("entity_choice")

        self.__property_changed_listener = self.data_structure.property_changed_event.listen(property_changed)

    def close(self) -> None:
        self.__property_changed_listener = typing.cast(typing.Any, None)
        super().close()

    @property
    def entity_choices(self) -> typing.List[str]:
        return self.__entity_choices

    @property
    def entity_choice(self) -> int:
        return self.__entity_choice or 0

    @entity_choice.setter
    def entity_choice(self, value: int) -> None:
        if 0 <= value < len(self.__entity_types):
            self.data_structure.structure_type = self.__entity_types[value].entity_id
        else:
            assert self.variable.entity_id
            self.data_structure.structure_type = self.variable.entity_id

    def handle_link(self, item: Declarative.UIWidget) -> None:
        # when the user clicks the link associated with the referenced component, open the referenced item in the project items dialog.
        bound_item = self.variable.bound_item
        if bound_item and len(bound_item.base_items) > 0:
            self.computation_inspector_context.reference_handler.open_project_item(bound_item.base_items[0])


class DataStructurePropertyVariableHandler(Declarative.Handler):
    # used to display a data structure property. this is a hack and may not be needed once new data structures
    # are in place that have a guaranteed schema.
    def __init__(self, computation_inspector_context: ComputationInspectorContext, variable: Symbolic.ComputationVariable) -> None:
        super().__init__()
        self.computation_inspector_context = computation_inspector_context
        self.variable = variable
        u = Declarative.DeclarativeUI()
        label = u.create_label(text="@binding(variable.display_label)")
        # the link is optional (for now) - it does not appear in the standard computation panel.
        link = u.create_push_button(text="\N{RIGHTWARDS BLACK ARROW}", on_clicked="handle_link", border_color="transparent", background_color="rgba(0,0,0,0.0)", style="minimal", size_policy_horizontal="maximum")
        line_edit = u.create_label(text="@binding(variable_value)", width=300)
        self.ui_view = u.create_column(u.create_row(label, *([link] if computation_inspector_context.do_references else []), u.create_stretch()), line_edit, u.create_stretch(), spacing=8)
        self.__variable_listener = variable.property_changed_event.listen(ReferenceCounting.weak_partial(DataStructurePropertyVariableHandler.__property_changed, self))
        if variable.bound_item:
            def handle_variable_event(handler: DataStructurePropertyVariableHandler, event_type: Symbolic.BoundDataEventType) -> None:
                handler.__changed()

            self.__bound_item_listener = variable.data_event.listen(
                ReferenceCounting.weak_partial(handle_variable_event, self))

    @property
    def variable_value(self) -> str:
        return str(self.variable.bound_item.value) if self.variable.bound_item else str()

    def __property_changed(self, key: str) -> None:
        self.notify_property_changed("variable_value")

    def __changed(self) -> None:
        self.notify_property_changed("variable_value")

    def handle_link(self, item: Declarative.UIWidget) -> None:
        # when the user clicks the link associated with the referenced component, open the referenced item in the project items dialog.
        bound_item = self.variable.bound_item
        if bound_item and len(bound_item.base_items) > 0:
            self.computation_inspector_context.reference_handler.open_project_item(bound_item.base_items[0])


class ConstantVariableHandler(Declarative.Handler):
    # used to display a constant string
    def __init__(self, variable: Symbolic.ComputationVariable, value: str) -> None:
        super().__init__()
        self.variable = variable
        self.variable_value = value
        u = Declarative.DeclarativeUI()
        label = u.create_label(text="@binding(variable.display_label)")
        line_edit = u.create_label(text="@binding(variable_value)", width=300)
        self.ui_view = u.create_column(label, line_edit, spacing=8)


class DataStructureVariableHandlerFactory(VariableHandlerComponentFactory2):
    def make_variable_handler(self, computation_inspector_context: ComputationInspectorContext, computation: Symbolic.Computation, computation_variable: Symbolic.ComputationVariable, variable_model: VariableValueModel, **kwargs: typing.Any) -> typing.Optional[Declarative.HandlerLike]:
        if computation_variable.variable_type == Symbolic.ComputationVariableType.STRUCTURE:
            if computation_variable.property_name:
                return DataStructurePropertyVariableHandler(computation_inspector_context, computation_variable)
            else:
                data_structure = computation_variable.bound_item.value if computation_variable.bound_item else None
                if isinstance(data_structure, DataStructure.DataStructure):
                    return DataStructureHandler(computation_inspector_context, computation, computation_variable, data_structure)
                else:
                    return ConstantVariableHandler(computation_variable, _("N/A"))
        return None


class GraphicListVariableHandler(Declarative.Handler):
    def __init__(self, document_controller: DocumentController.DocumentController, computation: Symbolic.Computation, variable: Symbolic.ComputationVariable, variable_model: VariableValueModel) -> None:
        super().__init__()
        self.document_controller = document_controller
        self.computation = computation
        self.variable = variable
        u = Declarative.DeclarativeUI()
        self.ui_view = u.create_column(items="variable._bound_items", item_component_id="graphic_item", spacing=8)

    def create_handler(self, component_id: str, container: typing.Optional[Symbolic.ComputationVariable] = None, item: typing.Any = None, **kwargs: typing.Any) -> typing.Optional[Declarative.HandlerLike]:
        if component_id == "graphic_item" and item and item.value:
            graphic = typing.cast(Graphics.Graphic, item.value)
            return GraphicHandler(self.document_controller, self.computation, self.variable, graphic)
        return None


class GraphicListVariableHandlerFactory(VariableHandlerComponentFactory2):
    def make_variable_handler(self, computation_inspector_context: ComputationInspectorContext, computation: Symbolic.Computation, computation_variable: Symbolic.ComputationVariable, variable_model: VariableValueModel, **kwargs: typing.Any) -> typing.Optional[Declarative.HandlerLike]:
        if computation_variable.is_list:
            graphic = computation_variable.bound_item.value if computation_variable.bound_item else None
            return GraphicListVariableHandler(computation_inspector_context.window, computation, computation_variable, graphic)
        return None


Registry.register_component(BooleanVariableHandlerFactory(), {"variable-handler-fallback-component-factory"})
Registry.register_component(IntegerVariableHandlerFactory(), {"variable-handler-fallback-component-factory"})
Registry.register_component(RealVariableHandlerFactory(), {"variable-handler-fallback-component-factory"})
Registry.register_component(StringVariableHandlerFactory(), {"variable-handler-fallback-component-factory"})
Registry.register_component(DataSourceVariableHandlerFactory(), {"variable-handler-fallback-component-factory"})
Registry.register_component(GraphicVariableHandlerFactory(), {"variable-handler-fallback-component-factory"})
Registry.register_component(DataStructureVariableHandlerFactory(), {"variable-handler-fallback-component-factory"})
Registry.register_component(GraphicListVariableHandlerFactory(), {"variable-handler-fallback-component-factory"})


def make_computation_variable_component(computation_inspector_context: ComputationInspectorContext, computation: Symbolic.Computation, variable: Symbolic.ComputationVariable, variable_value_model: VariableValueModel) -> typing.Optional[Declarative.HandlerLike]:
    """Make a computation variable component.

    Components registered under 'variable-handler-component-factory' should subclass the
    `VariableHandlerComponentFactory` protocol. The document controller, computation, and variable arguments should be
    considered read-only. When the component needs to modify the variable value, it should do so by setting
    'variable_value.value'. This ensures that undo is handled properly.
    """
    document_controller = computation_inspector_context.window
    for component in Registry.get_components_by_type("variable-handler-component-factory"):
        computation_variable_handler = typing.cast(VariableHandlerComponentFactory, component)
        variable_component = computation_variable_handler.make_variable_handler(document_controller, computation, variable, variable_value_model)
        if variable_component:
            return variable_component
    for component in Registry.get_components_by_type("variable-handler-fallback-component-factory"):
        computation_variable_handler2 = typing.cast(VariableHandlerComponentFactory2, component)
        variable_component = computation_variable_handler2.make_variable_handler(computation_inspector_context, computation, variable, variable_value_model)
        if variable_component:
            return variable_component
    return None


class ComputationInspectorContext(EntityBrowser.Context):
    # a context for the inspectors (not consistently available in all inspectors yet)
    # allows access to a reference handler (when the user clicks links on referenced components),
    # the window (document controller), the document model, and whether to provide link controls.

    def __init__(self, document_controller: DocumentController.DocumentController, reference_handler: typing.Optional[EntityBrowser.ReferenceHandlerContext] = None, provide_reference_links: bool = False) -> None:
        super().__init__()
        self.values["reference_handler"] = reference_handler or document_controller
        self.values["window"] = document_controller
        self.values["document_model"] = document_controller.document_model
        self.values["do_references"] = provide_reference_links

    @property
    def reference_handler(self) -> EntityBrowser.ReferenceHandlerContext:
        return typing.cast(EntityBrowser.ReferenceHandlerContext, self.values["reference_handler"])

    @property
    def window(self) -> DocumentController.DocumentController:
        return typing.cast("DocumentController.DocumentController", self.values["window"])

    @property
    def document_model(self) -> DocumentModel.DocumentModel:
        return typing.cast(DocumentModel.DocumentModel, self.values["document_model"])

    @property
    def do_references(self) -> bool:
        return typing.cast(bool, self.values.get("do_references", False))


class VariableWidget(Widgets.CompositeWidgetBase):
    """A composite widget for displaying a 'variable' control.

    Also watches for changes to the variable that require a different UI and rebuilds
    the UI if necessary.

    The content_widget for the CompositeWidgetBase is a column widget and always has
    a single child which is the UI for the variable. The child is replaced if necessary.
    """

    def __init__(self, computation_inspector_context: ComputationInspectorContext, computation: Symbolic.Computation, variable: Symbolic.ComputationVariable) -> None:
        document_controller = computation_inspector_context.window
        self.__content_widget = document_controller.ui.create_column_widget()
        super().__init__(self.__content_widget)
        self.__unbinder = Unbinder()
        self.__make_widget_from_variable(computation_inspector_context, computation, variable)

        def rebuild_variable() -> None:
            self.__content_widget.remove_all()
            self.__make_widget_from_variable(computation_inspector_context, computation, variable)

        self.__variable_needs_rebuild_event_listener = variable.needs_rebuild_event.listen(rebuild_variable)

    def close(self) -> None:
        self.__variable_needs_rebuild_event_listener.close()
        self.__variable_needs_rebuild_event_listener = typing.cast(typing.Any, None)
        self.__unbinder.close()
        self.__unbinder = typing.cast(typing.Any, None)
        super().close()

    def __make_widget_from_variable(self, computation_inspector_context: ComputationInspectorContext, computation: Symbolic.Computation, variable: Symbolic.ComputationVariable) -> None:
        document_controller = computation_inspector_context.window
        variable_value_model = VariableValueModel(document_controller, computation, variable)
        handler = make_computation_variable_component(computation_inspector_context, computation, variable, variable_value_model)
        if handler:
            widget = Declarative.DeclarativeWidget(document_controller.ui, document_controller.event_loop, handler)
            self.__content_widget.add(widget)


class ComputationInspectorSection(InspectorSection):
    def __init__(self, computation_inspector_context: ComputationInspectorContext, data_item: DataItem.DataItem) -> None:
        document_controller = computation_inspector_context.window
        super().__init__(document_controller.ui, "computation", _("Computation"))
        self.__computation_variable_inserted_event_listener: typing.Optional[Event.EventListener]
        self.__computation_variable_removed_event_listener: typing.Optional[Event.EventListener]
        document_model = document_controller.document_model
        computation = document_model.get_data_item_computation(data_item)
        if computation:
            label_row = self.ui.create_row_widget()
            label_widget = self.ui.create_label_widget()
            label_widget.bind_text(Binding.PropertyBinding(computation, "label"))
            label_row.add(label_widget)
            label_row.add_stretch()
            self._unbinder.add([data_item, computation], [label_widget.unbind_text])

            self._variables_column_widget = self.ui.create_column_widget()

            stretch_column = self.ui.create_column_widget()
            stretch_column.add_stretch()

            self.add_widget_to_content(label_row)
            self.add_widget_to_content(self._variables_column_widget)
            self.add_widget_to_content(stretch_column)

            def variable_inserted(name: str, index: int, variable: Symbolic.ComputationVariable) -> None:
                if name == "variables":
                    assert computation  # mypy bug: doesn't pass the 'if computation' here
                    widget_wrapper = VariableWidget(computation_inspector_context, computation, variable)
                    self._variables_column_widget.insert(widget_wrapper, index)

            def variable_removed(name: str, index: int, variable: Symbolic.ComputationVariable) -> None:
                if name == "variables":
                    self._variables_column_widget.remove(self._variables_column_widget.children[index])

            self.__computation_variable_inserted_event_listener = computation.item_inserted_event.listen(variable_inserted)
            self.__computation_variable_removed_event_listener = computation.item_removed_event.listen(variable_removed)

            for index, variable in enumerate(computation.variables):
                variable_inserted("variables", index, variable)
        else:
            none_label = self.ui.create_label_widget(_("None"))
            none_label.text_font = "italic"
            none_widget = self.ui.create_row_widget()
            none_widget.add(none_label)
            self.add_widget_to_content(none_widget)
            self.__computation_variable_inserted_event_listener = None
            self.__computation_variable_removed_event_listener = None
        self.finish_widget_content()

    def close(self) -> None:
        if self.__computation_variable_inserted_event_listener:
            self.__computation_variable_inserted_event_listener.close()
            self.__computation_variable_inserted_event_listener = None
        if self.__computation_variable_removed_event_listener:
            self.__computation_variable_removed_event_listener.close()
            self.__computation_variable_removed_event_listener = None
        super().close()


class RemoveDisplayDataChannelCommand(Undo.UndoableCommand):

    def __init__(self, document_controller: DocumentController.DocumentController, display_item: DisplayItem.DisplayItem, display_data_channel: DisplayItem.DisplayDataChannel) -> None:
        super().__init__(_("Remove Data Item"))
        self.__document_controller = document_controller
        self.__display_item_proxy = display_item.create_proxy()
        workspace_controller = self.__document_controller.workspace_controller
        self.__old_workspace_layout: typing.Optional[Persistence.PersistentDictType] = workspace_controller.deconstruct() if workspace_controller else None
        self.__new_workspace_layout: typing.Optional[Persistence.PersistentDictType] = None
        self.__display_data_channel_index = display_item.display_data_channels.index(display_data_channel)
        self.__old_display_properties = display_item.save_properties()
        self.__undelete_logs: typing.List[Changes.UndeleteLog] = list()
        self.initialize()

    def close(self) -> None:
        self.__document_controller = typing.cast(typing.Any, None)
        self.__display_item_proxy.close()
        self.__display_item_proxy = typing.cast(typing.Any, None)
        self.__old_workspace_layout = None
        self.__new_workspace_layout = None
        self.__old_display_properties = typing.cast(typing.Any, None)
        for undelete_log in self.__undelete_logs:
            undelete_log.close()
        self.__undelete_logs = typing.cast(typing.Any, None)
        super().close()

    def perform(self) -> None:
        display_item = self.__display_item_proxy.item
        if display_item:
            display_data_channel = display_item.display_data_channels[self.__display_data_channel_index]
            self.__undelete_logs.append(display_item.remove_display_data_channel(display_data_channel, safe=True))

    def _get_modified_state(self) -> typing.Any:
        display_item = self.__display_item_proxy.item
        return display_item.modified_state if display_item else None, self.__document_controller.document_model.modified_state

    def _set_modified_state(self, modified_state: typing.Any) -> None:
        display_item = self.__display_item_proxy.item
        if display_item:
            display_item.modified_state = modified_state[0]
        self.__document_controller.document_model.modified_state = modified_state[1]

    def _undo(self) -> None:
        workspace_controller = self.__document_controller.workspace_controller
        assert workspace_controller
        self.__new_workspace_layout = workspace_controller.deconstruct()
        for undelete_log in reversed(self.__undelete_logs):
            self.__document_controller.document_model.undelete_all(undelete_log)
            undelete_log.close()
        self.__undelete_logs.clear()
        if self.__old_workspace_layout is not None:
            workspace_controller.reconstruct(self.__old_workspace_layout)
        display_item = self.__display_item_proxy.item
        if display_item:
            display_item.restore_properties(self.__old_display_properties)

    def _redo(self) -> None:
        self.perform()
        workspace_controller = self.__document_controller.workspace_controller
        if workspace_controller and self.__new_workspace_layout is not None:
            workspace_controller.reconstruct(self.__new_workspace_layout)


class DataItemLabelWidget(Widgets.CompositeWidgetBase):
    def __init__(self, ui: UserInterface.UserInterface, document_controller: DocumentController.DocumentController, display_item: DisplayItem.DisplayItem, index: int) -> None:
        content_widget = ui.create_column_widget()
        super().__init__(content_widget)

        remove_icon = "\N{MULTIPLICATION X}" if sys.platform != "darwin" else "\N{BALLOT X}"
        remove_display_data_channel_button = Widgets.TextPushButtonWidget(ui, remove_icon)

        section_title_row = ui.create_row_widget()
        section_title_label_widget = ui.create_label_widget()
        section_title_label_widget.text_font = "bold"
        section_title_label_widget.text = "{} #{}".format(_("Data"), index)
        section_title_row.add_spacing(20)
        section_title_row.add(section_title_label_widget)
        section_title_row.add_stretch()
        section_title_row.add(remove_display_data_channel_button)
        section_title_row.add_spacing(20)

        content_widget.add(section_title_row)
        content_widget.add_spacing(4)

        display_data_channel = display_item.display_data_channels[index]

        def remove_display_data_channel() -> None:
            command = RemoveDisplayDataChannelCommand(document_controller, display_item, display_data_channel)
            command.perform()
            document_controller.push_undo_command(command)

        remove_display_data_channel_button.on_button_clicked = remove_display_data_channel


class DataItemGroupWidget(Widgets.CompositeWidgetBase):
    def __init__(self, ui: UserInterface.UserInterface, document_controller: DocumentController.DocumentController, display_item: DisplayItem.DisplayItem, index: int) -> None:
        self.__content_widget = ui.create_column_widget()
        super().__init__(self.__content_widget)

        self.on_rebuild_display_data_channels: typing.Optional[typing.Callable[[], None]] = None

        self.__ui = ui
        self.__document_controller = document_controller
        self.__display_item = display_item
        self.__index = index

        self.__build()

        self.__display_item_item_inserted = None
        self.__display_item_item_removed = None

        def display_item_item_inserted(key: str, value: typing.Any, before_index: int) -> None:
            if key == "display_data_channels":
                if callable(self.on_rebuild_display_data_channels):
                    self.on_rebuild_display_data_channels()

        def display_item_item_removed(key: str, value: typing.Any, index: int) -> None:
            if key == "display_data_channels":
                if callable(self.on_rebuild_display_data_channels):
                    self.on_rebuild_display_data_channels()

        self.__display_item_item_inserted = self.__display_item.item_inserted_event.listen(display_item_item_inserted)
        self.__display_item_item_removed = self.__display_item.item_removed_event.listen(display_item_item_removed)

    def close(self) -> None:
        self.__detach_listeners()
        self.__document_controller = typing.cast(typing.Any, None)
        self.__display_item = typing.cast(typing.Any, None)
        self.__ui = typing.cast(typing.Any, None)
        super().close()

    def __detach_listeners(self) -> None:
        if self.__display_item_item_inserted:
            self.__display_item_item_inserted.close()
            self.__display_item_item_inserted = None
        if self.__display_item_item_removed:
            self.__display_item_item_removed.close()
            self.__display_item_item_removed = None

    def __build(self) -> None:
        if len(self.__display_item.display_data_channels) > 1:
            self.__content_widget.add(DataItemLabelWidget(self.__ui, self.__document_controller, self.__display_item, self.__index))
        display_data_channel = self.__display_item.display_data_channels[self.__index]
        data_item = display_data_channel.data_item
        if data_item:
            self.__content_widget.add(DataInfoInspectorSection(self.__document_controller, display_data_channel))
            self.__content_widget.add(CalibrationsInspectorSection(self.__document_controller, display_data_channel, self.__display_item))
            self.__content_widget.add(SessionInspectorSection(self.__document_controller, data_item))
            if display_data_channel.is_sequence:
                self.__content_widget.add(SequenceInspectorSection(self.__document_controller, display_data_channel))
            if display_data_channel.is_sliced:
                self.__content_widget.add(SliceInspectorSection(self.__document_controller, display_data_channel))
            elif display_data_channel.is_collection:
                self.__content_widget.add(CollectionIndexInspectorSection(self.__document_controller, display_data_channel))
            self.__content_widget.add(ComputationInspectorSection(ComputationInspectorContext(self.__document_controller), data_item))


class DisplayInspector(Widgets.CompositeWidgetBase):
    """A class to manage creation of a widget representing an inspector for a display item.

    A new data item inspector is created whenever the display item changes, but not when the content of the items
    within the display item mutate.
    """

    def __init__(self, ui: UserInterface.UserInterface, document_controller: DocumentController.DocumentController, display_item: typing.Optional[DisplayItem.DisplayItem]) -> None:
        self.__content_widget = ui.create_column_widget()
        super().__init__(self.__content_widget)

        self.ui = ui
        self.__unbinder = Unbinder()

        self.on_rebuild: typing.Optional[typing.Callable[[], None]] = None

        self.__content_widget.add_spacing(4)
        if display_item:
            title_row = self.ui.create_row_widget()
            title_label_widget = self.ui.create_label_widget()
            title_label_widget.text_font = "bold"
            title_label_widget.bind_text(Binding.PropertyBinding(display_item, "displayed_title"))
            title_row.add_spacing(20)
            title_row.add(title_label_widget)
            title_row.add_stretch()
            self.__content_widget.add(title_row)
            self.__content_widget.add_spacing(4)
            self.__unbinder.add([display_item], [title_label_widget.unbind_text])

        self.__focus_default = None
        inspector_sections: typing.List[UserInterface.Widget] = list()
        if display_item and display_item.graphic_selection.has_selection:
            inspector_sections.append(GraphicsInspectorSection(document_controller, display_item, selected_only=True))
            def focus_default() -> None:
                pass
            self.__focus_default = focus_default
        elif display_item and display_item.used_display_type == "line_plot":
            info_inspector_section = InfoInspectorSection(document_controller, display_item)
            inspector_sections.append(info_inspector_section)
            inspector_sections.append(LinePlotDisplayInspectorSection(document_controller, display_item))
            for index, display_data_channel in enumerate(display_item.display_data_channels):
                data_item_group_widget = DataItemGroupWidget(self.ui, document_controller, display_item, index)
                def rebuild() -> None:
                    if callable(self.on_rebuild):
                        self.on_rebuild()
                data_item_group_widget.on_rebuild_display_data_channels = rebuild
                inspector_sections.append(data_item_group_widget)
            line_plot_display_layers_inspector_section = LinePlotDisplayLayersInspectorSection(document_controller, display_item)
            inspector_sections.append(line_plot_display_layers_inspector_section)
            if len(display_item.graphics) > 0:
                inspector_sections.append(GraphicsInspectorSection(document_controller, display_item))
            def focus_default() -> None:
                if info_inspector_section.info_title_label is not None:
                    info_inspector_section.info_title_label.focused = True
                    info_inspector_section.info_title_label.request_refocus()
            self.__focus_default = focus_default
        elif display_item and display_item.used_display_type == "image":
            info_inspector_section = InfoInspectorSection(document_controller, display_item)
            inspector_sections.append(info_inspector_section)
            inspector_sections.append(ImageDisplayInspectorSection(document_controller, display_item))
            for display_data_channel in display_item.display_data_channels:
                data_item = display_data_channel.data_item
                if data_item:
                    inspector_sections.append(ImageDataInspectorSection(document_controller, display_data_channel, display_item))
                    inspector_sections.append(CalibrationsInspectorSection(document_controller, display_data_channel, display_item))
                    inspector_sections.append(SessionInspectorSection(document_controller, data_item))
                    if display_data_channel.is_sequence:
                        inspector_sections.append(SequenceInspectorSection(document_controller, display_data_channel))
                    if display_data_channel.is_sliced:
                        inspector_sections.append(SliceInspectorSection(document_controller, display_data_channel))
                    elif display_data_channel.is_collection:
                        inspector_sections.append(CollectionIndexInspectorSection(document_controller, display_data_channel))
                    inspector_sections.append(ComputationInspectorSection(ComputationInspectorContext(document_controller), data_item))
            if len(display_item.graphics) > 0:
                inspector_sections.append(GraphicsInspectorSection(document_controller, display_item))
            def focus_default() -> None:
                if info_inspector_section.info_title_label is not None:
                    info_inspector_section.info_title_label.focused = True
                    info_inspector_section.info_title_label.request_refocus()
            self.__focus_default = focus_default
        elif display_item:
            info_inspector_section = InfoInspectorSection(document_controller, display_item)
            inspector_sections.append(info_inspector_section)
            for display_data_channel in display_item.display_data_channels:
                data_item = display_data_channel.data_item
                inspector_sections.append(DataInfoInspectorSection(document_controller, display_data_channel))
                if data_item:
                    inspector_sections.append(SessionInspectorSection(document_controller, data_item))
            def focus_default() -> None:
                if info_inspector_section.info_title_label is not None:
                    info_inspector_section.info_title_label.focused = True
                    info_inspector_section.info_title_label.request_refocus()
            self.__focus_default = focus_default

        for inspector_section in inspector_sections:
            self.__content_widget.add(inspector_section)

        self.__content_widget.add_stretch()

    def close(self) -> None:
        self.__unbinder.close()
        self.__unbinder = typing.cast(typing.Any, None)
        super().close()

    def _get_inspectors(self) -> typing.Sequence[InspectorSection]:
        """ Return a copy of the list of inspectors. """
        return typing.cast(typing.Sequence[InspectorSection], copy.copy(self.__content_widget.children[:-1]))

    def focus_default(self) -> None:
        if self.__focus_default:
            self.__focus_default()


class DeclarativeImageChooserConstructor:

    def __init__(self, app: Application.Application) -> None:
        self.__app = app

    def construct(self, d_type: str, ui: UserInterface.UserInterface, window: typing.Optional[Window.Window], d: Declarative.UIDescription, handler: Declarative.HandlerLike, finishes: typing.List[typing.Callable[[], None]]) -> typing.Optional[UserInterface.Widget]:
        if d_type == "image_chooser":
            properties = Declarative.construct_sizing_properties(d)
            thumbnail_source = DataItemThumbnailWidget.DataItemThumbnailSource(ui, window=window)

            def drop_mime_data(mime_data: UserInterface.MimeData, x: int, y: int) -> str:
                document_model = self.__app.document_model
                display_item = MimeTypes.mime_data_get_display_item(mime_data, document_model)
                if display_item:
                    thumbnail_source.display_item = display_item
                    if display_item:
                        return "copy"
                return "ignore"

            def data_item_delete() -> None:
                thumbnail_source.display_item = None

            widget = DataItemThumbnailWidget.ThumbnailWidget(ui, thumbnail_source, properties=properties)
            widget.on_drag = widget.drag
            widget.on_drop_mime_data = drop_mime_data
            widget.on_delete = data_item_delete

            if handler:
                Declarative.connect_name(widget, d, handler)
                Declarative.connect_reference_value(thumbnail_source, d, handler, "display_item", finishes)
                Declarative.connect_attributes(widget, d, handler, finishes)

            return widget

        return None


<<<<<<< HEAD
class CroppedOverlayGraphicCanvasItem(CanvasItem.CanvasItemComposition):
=======
class CroppedOverlayGraphicCanvasItemComposer(CanvasItem.BaseComposer):
    def __init__(self, canvas_item: CanvasItem.AbstractCanvasItem, layout_sizing: CanvasItem.Sizing, cache: CanvasItem.ComposerCache, is_crop_enabled: bool) -> None:
        super().__init__(canvas_item, layout_sizing, cache)
        self.__crop_enabled = is_crop_enabled

    def _repaint(self, drawing_context: DrawingContext.DrawingContext, canvas_bounds: Geometry.IntRect, composer_cache: CanvasItem.ComposerCache) -> None:
        is_crop_enabled = self.__crop_enabled
        with drawing_context.saver():
            drawing_context.translate(canvas_bounds.left, canvas_bounds.top)
            drawing_context.rect(canvas_bounds.left, canvas_bounds.top, canvas_bounds.width, canvas_bounds.height)
            drawing_context.line_join = "miter"
            drawing_context.fill_style = "gray"
            drawing_context.fill()
            drawing_context.stroke_style = "white"
            drawing_context.line_width = 1.2
            drawing_context.stroke()
            if is_crop_enabled:
                drawing_context.rect(canvas_bounds.center.x - 1, canvas_bounds.center.y - 1, canvas_bounds.width / 2, canvas_bounds.height / 2)
                drawing_context.line_width = 1.2
                drawing_context.stroke_style = "white"
                drawing_context.stroke()


class CroppedOverlayGraphicCanvasItem(CanvasItem.AbstractCanvasItem):
>>>>>>> 7a25d507
    def __init__(self, handle_clicked: typing.Callable[[], None]) -> None:
        super().__init__()
        self.wants_mouse_events = True
        self.update_sizing(self.sizing.with_fixed_size(Geometry.IntSize(11, 11)))
        self.__is_croppable = False
        self.__crop_enabled = False
        self.__handle_clicked = handle_clicked
        self.__update_tool_tip()

    @property
    def is_croppable(self) -> bool:
        return self.__is_croppable

    @is_croppable.setter
    def is_croppable(self, value: bool) -> None:
        self.__is_croppable = value
        self.__update_tool_tip()

    def set_crop_enabled(self, crop_enabled: bool) -> None:
        self.__crop_enabled = crop_enabled
        self.update()
        self.__update_tool_tip()

    def __update_tool_tip(self) -> None:
        if self.is_croppable:
            if self.__crop_enabled:
                self.tool_tip = _("Cropped. Click to remove or assign selected rectangle as crop.")
            else:
                self.tool_tip = _("Uncropped. Click to auto create or assign selected rectangle as crop.")
        else:
            self.tool_tip = str()

    def mouse_clicked(self, x: int, y: int, modifiers: UserInterface.KeyboardModifiers) -> bool:
        self.__handle_clicked()
        return False

    def _get_composer(self, composer_cache: CanvasItem.ComposerCache) -> typing.Optional[CanvasItem.BaseComposer]:
        return CroppedOverlayGraphicCanvasItemComposer(self, self.sizing, composer_cache, self.__crop_enabled)


class CroppedOverlayCanvasItem(CanvasItem.CanvasItemComposition):
    def __init__(self) -> None:
        super().__init__()
        self.__crop_enabled = False

        self.on_crop_enabled_clicked: typing.Optional[typing.Callable[[], None]] = None

        def get_crop_enabled() -> bool:
            return self.__crop_enabled

        def set_crop_enabled(value: bool) -> None:
            if value != self.__crop_enabled:
                self.__crop_enabled = value
                self.__graphic_canvas_item.set_crop_enabled(value)

        self.__crop_enabled_binding_helper = UserInterface.BindablePropertyHelper[bool](get_crop_enabled, set_crop_enabled)

        def handle_clicked() -> None:
            if callable(self.on_crop_enabled_clicked):
                self.on_crop_enabled_clicked()

        self.__graphic_canvas_item = CroppedOverlayGraphicCanvasItem(handle_clicked)

        self.layout = CanvasItem.CanvasItemRowLayout()
        composition = CanvasItem.CanvasItemComposition()
        composition.layout = CanvasItem.CanvasItemColumnLayout()
        composition.add_stretch()
        composition.add_canvas_item(self.__graphic_canvas_item)
        composition.add_spacing(4)
        self.add_stretch()
        self.add_canvas_item(composition)
        self.add_spacing(4)

    @property
    def is_croppable(self) -> bool:
        return self.__graphic_canvas_item.is_croppable

    @is_croppable.setter
    def is_croppable(self, value: bool) -> None:
        self.__graphic_canvas_item.is_croppable = value

    @property
    def crop_enabled(self) -> bool:
        return self.__crop_enabled_binding_helper.value

    @crop_enabled.setter
    def crop_enabled(self, value: bool) -> None:
        self.__crop_enabled_binding_helper.value = value

    def bind_crop_enabled(self, binding: Binding.Binding) -> None:
        self.__crop_enabled_binding_helper.bind_value(binding)

    def unbind_crop_enabled(self) -> None:
        self.__crop_enabled_binding_helper.unbind_value()


class DeclarativeDataSourceChooserConstructor:

    def __init__(self, app: Application.Application) -> None:
        self.__app = app

    def construct(self, d_type: str, ui: UserInterface.UserInterface, window: typing.Optional[Window.Window], d: Declarative.UIDescription, handler: Declarative.HandlerLike, finishes: typing.List[typing.Callable[[], None]]) -> typing.Optional[UserInterface.Widget]:
        if d_type == "data_source_chooser":
            properties = Declarative.construct_sizing_properties(d)
            cropped_overlay = CroppedOverlayCanvasItem()
            thumbnail_source = DataItemThumbnailWidget.DataItemThumbnailSource(ui, window=window, overlay_canvas_items=[cropped_overlay])

            def drop_mime_data(mime_data: UserInterface.MimeData, x: int, y: int) -> str:
                on_drop_mime_data_method = typing.cast(typing.Optional[str], d.get("on_drop_mime_data"))
                if on_drop_mime_data_method and callable(getattr(handler, on_drop_mime_data_method, None)):
                    return typing.cast(str, getattr(handler, on_drop_mime_data_method)(mime_data, x, y))
                return "ignore"

            def data_item_delete() -> None:
                on_delete_method = typing.cast(typing.Optional[str], d.get("on_delete"))
                if on_delete_method and callable(getattr(handler, on_delete_method, None)):
                    getattr(handler, on_delete_method)()

            widget = DataItemThumbnailWidget.ThumbnailWidget(ui, thumbnail_source, properties=properties)
            widget.on_drag = widget.drag
            widget.on_drop_mime_data = drop_mime_data
            widget.on_delete = data_item_delete

            if handler:
                Declarative.connect_name(widget, d, handler)
                Declarative.connect_reference_value(thumbnail_source, d, handler, "display_item", finishes)
                Declarative.connect_reference_value(cropped_overlay, d, handler, "is_croppable", finishes, value_type=bool)
                Declarative.connect_reference_value(cropped_overlay, d, handler, "crop_enabled", finishes, value_type=bool)
                Declarative.connect_event(widget, cropped_overlay, d, handler, "on_crop_enabled_clicked", [])
                Declarative.connect_attributes(widget, d, handler, finishes)

            return widget

        return None


class DeclarativeColorChooserConstructor:
    def __init__(self, app: Application.Application) -> None:
        self.__app = app

    def construct(self, d_type: str, ui: UserInterface.UserInterface, window: typing.Optional[Window.Window], d: Declarative.UIDescription, handler: Declarative.HandlerLike, finishes: typing.List[typing.Callable[[], None]]) -> typing.Optional[UserInterface.Widget]:
        if d_type == "color_chooser":
            widget = Widgets.ColorPushButtonWidget(ui)

            if handler:
                Declarative.connect_name(widget, d, handler)
                Declarative.connect_reference_value(widget, d, handler, "color", finishes)
                Declarative.connect_reference_value(widget, d, handler, "on_color_changed", finishes)
                Declarative.connect_attributes(widget, d, handler, finishes)

            return widget

        return None<|MERGE_RESOLUTION|>--- conflicted
+++ resolved
@@ -4857,9 +4857,6 @@
         return None
 
 
-<<<<<<< HEAD
-class CroppedOverlayGraphicCanvasItem(CanvasItem.CanvasItemComposition):
-=======
 class CroppedOverlayGraphicCanvasItemComposer(CanvasItem.BaseComposer):
     def __init__(self, canvas_item: CanvasItem.AbstractCanvasItem, layout_sizing: CanvasItem.Sizing, cache: CanvasItem.ComposerCache, is_crop_enabled: bool) -> None:
         super().__init__(canvas_item, layout_sizing, cache)
@@ -4884,7 +4881,6 @@
 
 
 class CroppedOverlayGraphicCanvasItem(CanvasItem.AbstractCanvasItem):
->>>>>>> 7a25d507
     def __init__(self, handle_clicked: typing.Callable[[], None]) -> None:
         super().__init__()
         self.wants_mouse_events = True
